############################################
# Copyright (C) 2018 FireEye, Inc.
#
# Licensed under the Apache License, Version 2.0, <LICENSE-APACHE or
# http://apache.org/licenses/LICENSE-2.0> or the MIT license <LICENSE-BSD-3-CLAUSE or
# https://opensource.org/licenses/BSD-3-Clause>, at your option. This file may not be
# copied, modified, or distributed except according to those terms.
#
# Author: James T. Bennett
#
# flare-emu combines Unicorn and a choice of binary analysis engine to provide emulation support for
# reverse engineers
# Currently supports 32-bit and 64-bit x86, ARM, and ARM64
# Dependencies:
# https://github.com/unicorn-engine/unicorn
############################################

from __future__ import print_function
import unicorn
import unicorn.x86_const
import unicorn.arm_const
import unicorn.arm64_const
from copy import deepcopy
import logging
import struct
import re
import flare_emu_hooks
import types
import sys



PAGESIZE = 0x1000
PAGEALIGNCHECK = 0xfff
X86NOP = b"\x90"
ARMTHUMBNOP = b"\x00\xbf"
ARMNOP = b"\x00\xf0\x20\xe3"
ARM64NOP = b"\x1f\x20\x03\xd5"
MAX_ALLOC_SIZE = 10 * 1024 * 1024
MAXCODEPATHS = 20
MAXNODESEARCH = 100000
try:
    long        # Python 2
except NameError:
    long = int  # Python 3

# parent class to provide binary analysis engine support for EmuHelper class
# subclassed by Radare2AnalysisHelper and IdaProAnalysisHelper
class AnalysisHelper(object):
    def __init__(self):
        self.o_reg = 1
        self.o_mem = 2
        self.o_phrase = 3
        self.o_displ = 4
        self.o_imm = 5
        self.o_far = 6
        self.o_near = 7

    def getFuncStart(self, addr):
        pass

    def getFuncEnd(self, addr):
        pass

    def getFuncName(self, addr):
        pass

    def getMnem(self, addr):
        pass

    # gets address of last instruction in the basic block containing addr
    def getBlockEndInsnAddr(self, addr):
        pass

    def skipJumpTable(self, addr):
        pass

    def getMinimumAddr(self):
        pass

    def getMaximumAddr(self):
        pass

    def getBytes(self, addr, size):
        pass

    def getCString(self, addr):
        pass

    def getOperand(self, addr, opndNum):
        pass

    def getWordValue(self, addr):
        pass

    def getDwordValue(self, addr):
        pass

    def getQWordValue(self, addr):
        pass

    def isThumbMode(self, addr):
        pass

    # for segment/section related functions, IDA Pro calls everything segments
    # while Radare2 maintains the distinction. PE's do not have segments, but sections,
    # while ELFs and Mach-Os have both. We will maintain the distinction when the underlying
    # framework supports it.
    def getSegmentName(self, addr):
        pass

    def getSegmentStart(self, addr):
        pass

    def getSegmentEnd(self, addr):
        pass

    # gets the number of defined bytes in the segment containing addr.
    # used when loading the binary to determine how many bytes to copy
    # to emulator memory from each segment, because IDA Pro may have
    # undefined bytes.
    def getSegmentDefinedSize(self, addr):
        pass

    def getSegmentSize(self, addr):
        pass
        
    def getSegments(self):
        pass
        
    def getSectionName(self, addr):
        pass

    def getSectionStart(self, addr):
        pass

    def getSectionEnd(self, addr):
        pass

    def getSectionSize(self, addr):
        pass

    def getSections(self):
        pass

    # gets disassembled instruction with names and comments as a string
    def getDisasmLine(self, addr):
        pass

    def getName(self, addr):
        pass

    def getNameAddr(self, name):
        pass

    def getOpndType(self, addr, opndNum):
        pass

    def getOpndValue(self, addr, opndNum):
        pass

    def makeInsn(self, addr):
        pass

    def createFunction(self, addr):
        pass

    def getFlowChart(self, addr):
        pass

    def getSpDelta(self, addr):
        pass    

    def getXrefsTo(self, addr):
        pass

    def getBlockByAddr(self, addr, flowchart):
        pass

    def getArch(self):
        pass

    def getBitness(self):
        pass

    def getFileType(self):
        pass

    def getInsnSize(self, addr):
        pass

    def isTerminatingBB(self, addr):
        pass

    def getTerminatingBBs(self, flowchart):
        term_bbs = []
        for bb in flowchart:
            if self.isTerminatingBB(bb):
                term_bbs.append(bb)
        return term_bbs

    def getStartBB(self, addr, flowchart):
        funcStart = self.getFuncStart(addr)
        for bb in flowchart:
            if bb.start_ea == funcStart:
                return bb

    def getBlockIdByVA(self, targetVA, flowchart):
        return self.getBlockByVA(targetVA, flowchart).id

    def getBlockByVA(self, targetVA, flowchart):
        for bb in flowchart:
            if targetVA >= bb.start_ea and targetVA < bb.end_ea:
                return bb
                
    def getBlockById(self, id, flowchart):
        for bb in flowchart:
            if bb.id == id:
                return bb

    def skipJumpTable(self, addr):
        pass

    def normalizeFuncName(self, funcName, extra=False):
        pass

    def setName(self, addr, name, size=0):
        pass

    def setComment(self, addr, comment):
        pass


class EmuHelper():
    def __init__(self, verbose=0, emuHelper=None, samplePath=None):
        self.verbose = verbose
        self.logger = logging.getLogger(__name__)
<<<<<<< HEAD
        self.logger.setLevel(loglevel)
        if isinstance(loglevel, str):
            loglevel = loglevel.upper()

        logging.basicConfig(format='%(name)s:%(levelname)s:%(message)s', level=loglevel)
=======
>>>>>>> 4978d35a
        self.stack = 0
        self.stackSize = 0x2000
        self.size_DWORD = 4
        self.size_pointer = 0
        self.callMnems = ["CALL", "BL", "BLX", "BLR",
                          "BLXEQ", "BLEQ", "BLREQ"]
        self.paths = {}
        self.filetype = "UNKNOWN"
        self.uc = None
        self.h_userhook = None
        self.h_memaccesshook = None
        self.h_codehook = None
        self.h_memhook = None
        self.h_inthook = None
        self.enteredBlock = False
        self.hookData = {}

        if samplePath is not None:
            try:
                import flare_emu_radare
            except Exception as e:
                self.logger.error("error importing flare_emu_radare: %s" % e)
                return
                
            # copy Radare2AnalysisHelper to skip reanalyzing binary and save time
            if emuHelper is not None:
                self.analysisHelper = emuHelper.analysisHelper
                self.analysisHelper.eh = self
            else:
                self.analysisHelper = flare_emu_radare.Radare2AnalysisHelper(samplePath, self)
            self.analysisHelperFramework = "Radare2"
        else:
            try:
                import flare_emu_ida
            except:
                self.logger.error("error importing flare_emu_ida: specify samplePath to use radare2 or run under IDA Pro 7+")
                return
            self.analysisHelper = flare_emu_ida.IdaProAnalysisHelper(self)
            self.analysisHelperFramework = "IDA Pro"
            import idaapi
            
            

        self.initEmuHelper()
        if emuHelper is not None:
            self._cloneEmuMem(emuHelper)
        else:
            self.reloadBinary()

    # startAddr: address to start emulation
    # endAddr: address to end emulation, this instruction is not executed. 
    #     if not provided, emulation stops when starting function is exited 
    #     (function must end with a return instruction)
    # registers: a dict whose keys are register names and values are
    #     register values, all unspecified registers will be initialized to 0
    # stack: a list of values to be setup on the stack before emulation.
    #     if X86 you must account for SP+0 (return address).
    #     for the stack and registers parameters, specifying a string will 
    #     allocate memory, write the string to it, and write a pointer to that 
    #     memory in the specified register/arg
    # instructionHook: instruction hook func that runs AFTER emulateRange's hook
    # hookData: user-defined data to be made available in instruction hook
    #     function, care must be taken to not use key names already used by
    #     flare_emu in userData dictionary
    # skipCalls: emulator will skip over call instructions and adjust the
    #     stack accordingly, defaults to True
    # emulateRange will always skip over calls to empty memory
    # callHook: callback function that will be called whenever the emulator
    #     encounters a "call" instruction. keep in mind your skipCalls value
    #     and that emulateRange will always skip over calls to empty memory
    # memAccessHook: hook function that runs when the emulator encounters a
    #     memory read or write
    # hookApis: set to False if you don't want flare-emu to emulate common 
    #     runtime memory and string functions, defaults to True
    # returns the emulation object in its state after the emulation completes
    # strict: checks branch destinations to ensure the disassembler expects
    #     instructions, otherwise skips branch instruction. if disabled, 
    #     will make code in disassembler as it emulates (DISABLE WITH CAUTION). 
    #     enabled by default
    # count: Value passed to unicorn's uc_emu_start to indicate max number of
    #     instructions to emulate, Defaults to 0 (all code available).
    def emulateRange(self, startAddr, endAddr=None, registers=None, stack=None, instructionHook=None, callHook=None,
                     memAccessHook=None, hookData=None, skipCalls=True, hookApis=True, strict=True, count=0):
        if registers is None:
            registers = {}
        if stack is None:
            stack = []
        userData = {"EmuHelper": self, "funcStart": self.analysisHelper.getFuncStart(startAddr),
                    "funcEnd": self.analysisHelper.getFuncEnd(startAddr), "skipCalls": skipCalls, "strict": strict,
                    "endAddr": endAddr, "callHook": callHook, "hookApis": hookApis, "count": count}
        if hookData:
            userData.update(hookData)
        if userData["funcEnd"] is None:
            userData["funcEnd"] = userData["endAddr"]
        mu = self.uc
        self._prepEmuContext(registers, stack)
        self.resetEmuHooks()
        self.h_codehook = mu.hook_add(
            unicorn.UC_HOOK_CODE, self._emulateRangeCodeHook, userData)
        if instructionHook:
            self.h_userhook = mu.hook_add(unicorn.UC_HOOK_CODE, instructionHook, userData)
        if memAccessHook:
            self.h_memaccesshook = self.uc.hook_add(unicorn.UC_HOOK_MEM_READ | unicorn.UC_HOOK_MEM_WRITE, 
                                                    memAccessHook, userData)
        self.h_memhook = mu.hook_add(unicorn.UC_HOOK_MEM_READ_UNMAPPED | unicorn.UC_HOOK_MEM_WRITE_UNMAPPED |
                                     unicorn.UC_HOOK_MEM_FETCH_UNMAPPED, self._hookMemInvalid, userData)
        self.h_inthook = mu.hook_add(
            unicorn.UC_HOOK_INTR, self._hookInterrupt, userData)
        if self.arch == unicorn.UC_ARCH_ARM:
            userData["changeThumbMode"] = True
        mu.emu_start(startAddr, userData["funcEnd"], count=count)
        self.hookData = userData
        return mu
        
    # call emulateRange using selected instructions in IDA Pro as start/end addresses
    def emulateSelection(self, registers=None, stack=None, instructionHook=None, callHook=None,
                     memAccessHook=None, hookData=None, skipCalls=True, hookApis=True, count=0):
        import idaapi
        try:
            selection = idaapi.read_selection()
        except TypeError:
            selection = idaapi.read_range_selection(None)
        if selection[0]:
            self.emulateRange(selection[1], selection[2], registers, stack, instructionHook, 
                              callHook, memAccessHook, hookData, skipCalls, hookApis, count=count)
        else:
            self.logger.error("emulateSelection is only available for IDA Pro")

    # target: finds first path through function to target using depth first
    #     search for each address in list, if a single address is specified,
    #     does so for each xref to target address
    #     emulates each target's function, forcing path to target, then
    #     executes callback function providing emu object and arguments
    # instructionHook: user-defined instruction hook to run AFTER guidedHook that
    #     forces execution
    # hookData: user-defined data to be made available in instruction hook
    #     function, care must be taken to not use key names already used by
    #     flare_emu in userData dictionary
    # preEmuCallback: a callback that is called BEFORE each emulation run
    # callHook: a callback that is called whenever the emulator encounters a
    #     "call" instruction. hook or no, after a call instruction, the
    #     program counter is advanced to the next instruction and the stack is
    #     automatically cleaned up
    # resetEmuMem: if set to True, unmaps all allocated emulator memory and
    #     reloads the binary from the IDB into emulator memory before each
    #     emulation run. can significantly increase script run time, defaults
    #     to False
    # hookApis: set to False if you don't want flare-emu to emulate common 
    # runtime memory and string functions, defaults to True
    # memAccessHook: hook function that runs when the emulator encounters a
    #     memory read or write
    def iterate(self, target, targetCallback, preEmuCallback=None, callHook=None, instructionHook=None,
                hookData=None, resetEmuMem=False, hookApis=True, memAccessHook=None):
        if target is None:
            return

        targetInfo = {}
        if type(target) in [int, long]:
            self.logger.debug("iterate target function: %s" %
                          self.hexString(target))
            xrefs = self.analysisHelper.getXrefsTo(target)
            for i, x in enumerate(xrefs):
                # get unique functions from xrefs that we need to emulate
                funcStart = self.analysisHelper.getFuncStart(x)
                if funcStart == None:
                    continue
                if self.analysisHelper.getMnem(x).upper() not in ["CALL", "JMP", "BL", "BLX", "B", "BLR"]:
                    continue

                self.logger.debug("getting a path to %s, %d of %d" %
                              (self.hexString(x), i + 1, len(xrefs)))
                flow, paths = self.getPath(x)
                if flow is not None:
                    targetInfo[x] = (flow, paths)
        elif isinstance(target, list):
            for i, t in enumerate(target):
                self.logger.debug("getting a path to %s, %d of %d" %
                              (self.hexString(t), i + 1, len(target)))
                flow, paths = self.getPath(t)
                if flow is not None:
                    targetInfo[t] = (flow, paths)
        if len(targetInfo) <= 0:
            self.logger.debug("no targets to iterate")
            return

        userData = {}
        userData["targetInfo"] = targetInfo
        userData["targetCallback"] = targetCallback
        userData["callHook"] = callHook
        userData["EmuHelper"] = self
        userData["hookApis"] = hookApis
        if hookData:
            userData.update(hookData)
        self.resetEmuHooks()
        self.h_codehook = self.uc.hook_add(
            unicorn.UC_HOOK_CODE, self._guidedHook, userData)
        if instructionHook:
            self.h_userhook = self.uc.hook_add(unicorn.UC_HOOK_CODE, instructionHook, userData)
        if memAccessHook:
            self.h_memaccesshook = self.uc.hook_add(unicorn.UC_HOOK_MEM_READ | unicorn.UC_HOOK_MEM_WRITE, 
                                                    memAccessHook, userData)
        self.h_memhook = self.uc.hook_add(unicorn.UC_HOOK_MEM_READ_UNMAPPED | unicorn.UC_HOOK_MEM_WRITE_UNMAPPED |
                                          unicorn.UC_HOOK_MEM_FETCH_UNMAPPED, self._hookMemInvalid, userData)
        self.h_inthook = self.uc.hook_add(
            unicorn.UC_HOOK_INTR, self._hookInterrupt, userData)
        self.blockIdx = 0
        cnt = 1

        # read targets from dict to go from higher to lower addresses
        # this is done to optimize loop by allowing hook to check for and remove other targets visited en route to
        # current target
        prev_target_info_len = len(userData["targetInfo"])
        while len(userData["targetInfo"]) > 0:
            # Fixes potential edge-case for infinite loop where the target VAs are never reached
            #  and the length never decreases. This modification verifies that the target VAs
            #  are being deleted; otherwise, breaks out of the while loop.
            if cnt > 1 and len(userData["targetInfo"]) == prev_target_info_len:
                break
            prev_target_info_len = len(userData["targetInfo"])

            userData["targetVA"] = targetVA = sorted(
                userData["targetInfo"].keys(), reverse=True)[0]
            flow, paths = userData["targetInfo"][targetVA]
            funcStart = flow[0][0]
            self.pathIdx = 0
            numTargets = len(userData["targetInfo"])
            self.logger.debug("iterate run #%d, %d targets remaining: %s (%d paths)" % (
                cnt, numTargets, self.hexString(targetVA), len(paths)))
            cnt2 = 1
            numPaths = len(paths)
            for path in paths:
                self.logger.debug("emulating path #%d of %d from %s to %s via basic blocks: %s" % (
                    cnt2, numPaths, self.hexString(funcStart), self.hexString(targetVA), repr(path)))
                for reg in self.regs:
                    self.uc.reg_write(self.regs[reg], 0)
                if resetEmuMem:
                    self.reloadBinary()
                self.uc.reg_write(self.regs["sp"], self.stack)
                self.enteredBlock = False
                userData["visitedTargets"] = []
                if preEmuCallback:
                    preEmuCallback(self, userData, funcStart)
                if self.arch == unicorn.UC_ARCH_ARM:
                    userData["changeThumbMode"] = True

                self.uc.emu_start(funcStart, self.analysisHelper.getFuncEnd(funcStart))
                self.pathIdx += 1
                self.blockIdx = 0
                cnt2 += 1
                # remove visited targets during this run from our dict
                for addr in userData["visitedTargets"]:
                    del(userData["targetInfo"][addr])

            cnt += 1

        self.hookData = userData

    # target: iterates paths through a function
    # targetCallback: a callback that is called when target (function end)
    #     is hit, providing arguments and userData
    # preEmuCallback: a callback that is called BEFORE each emulation run
    # callHook: a callback that is called whenever the emulator encounters a
    #     "call" instruction. hook or no, after a call instruction, the
    #     program counter is advanced to the next instruction and the stack is
    #     automatically cleaned up
    # instructionHook: user-defined instruction hook to run AFTER guidedHook that
    #     forces execution
    # hookData: user-defined data to be made available in instruction hook
    #     function, care must be taken to not use key names already used by
    #     flare_emu in userData dictionary
    # resetEmuMem: if set to True, unmaps all allocated emulator memory and
    #     reloads the binary from the IDB into emulator memory before each
    #     emulation run. can significantly increase script run time, defaults
    #     to False
    # hookApis: set to False if you don't want flare-emu to emulate common
    #     runtime memory and string functions, defaults to True
    # memAccessHook: hook function that runs when the emulator encounters a
    #     memory read or write
    # maxPaths: maximum number of paths to discover and emulate for a function
    # maxNodes: maximum number of nodes to go through before giving up
    def iterateAllPaths(self, target, targetCallback, preEmuCallback=None, callHook=None, instructionHook=None,
                        hookData=None, resetEmuMem=False, hookApis=True, memAccessHook=None, maxPaths=MAXCODEPATHS,
                        maxNodes=MAXNODESEARCH):
        flowchart = self.analysisHelper.getFlowChart(target)
        # targets are all function ends
        targets = [self.analysisHelper.getBlockEndInsnAddr(bb.start_ea, flowchart) for bb 
                   in self.analysisHelper.getTerminatingBBs(flowchart)]

        targetInfo = {}
        for i, t in enumerate(targets):
            self.logger.debug("getting paths to %s, %d of %d targets" %
                          (self.hexString(t), i + 1, len(targets)))
            flow, paths = self.getPathsToTarget(t, maxPaths, maxNodes)
            if flow and paths:
                targetInfo[t] = (flow, paths)
        if len(targetInfo) <= 0:
            self.logger.debug("iterateAllPaths: no targets to iterate for %s" % self.hexString(target))
            return

        userData = {}
        userData["targetInfo"] = targetInfo
        userData["targetCallback"] = targetCallback
        userData["callHook"] = callHook
        userData["EmuHelper"] = self
        userData["hookApis"] = hookApis
        if hookData:
            userData.update(hookData)
        self.internalRun = False
        self.resetEmuHooks()
        self.h_codehook = self.uc.hook_add(
            unicorn.UC_HOOK_CODE, self._guidedHook, userData)
        if instructionHook:
            self.h_userhook = self.uc.hook_add(unicorn.UC_HOOK_CODE, instructionHook, userData)
        if memAccessHook:
            self.h_memaccesshook = self.uc.hook_add(unicorn.UC_HOOK_MEM_READ | unicorn.UC_HOOK_MEM_WRITE, 
                                                    memAccessHook, userData)
        self.h_memhook = self.uc.hook_add(unicorn.UC_HOOK_MEM_READ_UNMAPPED | unicorn.UC_HOOK_MEM_WRITE_UNMAPPED |
                                          unicorn.UC_HOOK_MEM_FETCH_UNMAPPED, self._hookMemInvalid, userData)
        self.h_inthook = self.uc.hook_add(
            unicorn.UC_HOOK_INTR, self._hookInterrupt, userData)
        self.blockIdx = 0
        cnt = 1

        for targetVA in sorted(userData["targetInfo"].keys(), reverse=True):
            userData["targetVA"] = targetVA
            flow, paths = userData["targetInfo"][targetVA]
            funcStart = flow[0][0]
            self.pathIdx = 0
            numTargets = len(userData["targetInfo"])
            self.logger.debug("run #%d, %d targets remaining: %s (%d paths)" % (
            cnt, numTargets, self.hexString(targetVA), len(paths)))
            cnt2 = 1
            numPaths = len(paths)
            for path in paths:
                self.logger.debug("emulating path #%d of %d from %s to %s via basic blocks: %s" % (
                    cnt2, numPaths, self.hexString(funcStart), self.hexString(targetVA), repr(path)))
                for reg in self.regs:
                    self.uc.reg_write(self.regs[reg], 0)
                if resetEmuMem:
                    self.reloadBinary()
                self.uc.reg_write(self.regs["sp"], self.stack)
                self.enteredBlock = False
                userData["visitedTargets"] = []
                if preEmuCallback:
                    preEmuCallback(self, userData, funcStart)
                if self.arch == unicorn.UC_ARCH_ARM:
                    userData["changeThumbMode"] = True

                self.uc.emu_start(funcStart, self.analysisHelper.getFuncEnd(funcStart))
                self.pathIdx += 1
                self.blockIdx = 0
                cnt2 += 1
            cnt += 1

        self.hookData = userData

    # simply emulates to the end of whatever bytes are provided
    # these bytes are not loaded into IDB, only emulator memory
    # analysisHelper APIs are not available for use in hooks here
    def emulateBytes(self, bytes, registers=None, stack=None, baseAddr=0x400000, instructionHook=None,
                     memAccessHook=None, hookData=None):
        if registers is None:
            registers = {}
        if stack is None:
            stack = []
        userData = {}
        if hookData:
            userData.update(hookData)
        baseAddr = self.loadBytes(bytes, baseAddr)
        endAddr = baseAddr + len(bytes)
        userData["endAddr"] = endAddr
        mu = self.uc
        self._prepEmuContext(registers, stack)
        self.resetEmuHooks()
        self.h_codehook = mu.hook_add(
            unicorn.UC_HOOK_CODE, self._emulateBytesCodeHook, userData)
        if instructionHook:
            self.h_userhook = mu.hook_add(unicorn.UC_HOOK_CODE, instructionHook, userData)
        if memAccessHook:
            self.h_memaccesshook = self.uc.hook_add(unicorn.UC_HOOK_MEM_READ | unicorn.UC_HOOK_MEM_WRITE, 
                                                    memAccessHook, userData)
        self.h_memhook = mu.hook_add(unicorn.UC_HOOK_MEM_READ_UNMAPPED | unicorn.UC_HOOK_MEM_WRITE_UNMAPPED |
                                     unicorn.UC_HOOK_MEM_FETCH_UNMAPPED, self._hookMemInvalid, userData)
        self.h_inthook = mu.hook_add(
            unicorn.UC_HOOK_INTR, self._hookInterrupt, userData)
        mu.emu_start(baseAddr, endAddr)
        self.hookData = userData
        return mu
        
    # emulates from startAddr continually
    # must specify conditions under which emulation is stopped such as the "count" param
    # or making a call to eh.stopEmulation from one of your hooks
    # startAddr: address to start emulation
    # registers: a dict whose keys are register names and values are
    #     register values, all unspecified registers will be initialized to 0
    # stack: a list of values to be setup on the stack before emulation.
    #     if X86 you must account for SP+0 (return address).
    #     for the stack and registers parameters, specifying a string will 
    #     allocate memory, write the string to it, and write a pointer to that 
    #     memory in the specified register/arg
    # instructionHook: instruction hook func that runs AFTER emulateFrom's hook
    # hookData: user-defined data to be made available in instruction hook
    #     function, care must be taken to not use key names already used by
    #     flare_emu in userData dictionary
    # skipCalls: emulator will skip over call instructions and adjust the
    #     stack accordingly, defaults to True
    # emulateFrom will always skip over calls to empty memory
    # callHook: callback function that will be called whenever the emulator
    #     encounters a "call" instruction. keep in mind your skipCalls value
    #     and that emulateFrom will always skip over calls to empty memory
    # memAccessHook: hook function that runs when the emulator encounters a
    #     memory read or write
    # hookApis: set to False if you don't want flare-emu to emulate common 
    #     runtime memory and string functions, defaults to True
    # returns the emulation object in its state after the emulation completes
    # strict: checks branch destinations to ensure the disassembler expects
    #     instructions, otherwise skips branch instruction. if disabled, 
    #     will make code in disassembler as it emulates (DISABLE WITH CAUTION). 
    #     enabled by default
    # count: Value passed to unicorn's uc_emu_start to indicate max number of
    #     instructions to emulate, Defaults to 0 (all code available).
    def emulateFrom(self, startAddr, registers=None, stack=None, instructionHook=None, callHook=None,
                     memAccessHook=None, hookData=None, skipCalls=True, hookApis=True, strict=True, count=0):
        if registers is None:
            registers = {}
        if stack is None:
            stack = []
        userData = {"EmuHelper": self, "skipCalls": skipCalls, "callHook": callHook, 
                    "hookApis": hookApis, "strict": strict, "count": count}
        if hookData:
            userData.update(hookData)
        mu = self.uc
        self._prepEmuContext(registers, stack)
        self.resetEmuHooks()
        self.h_codehook = mu.hook_add(
            unicorn.UC_HOOK_CODE, self._emulateRangeCodeHook, userData)
        if instructionHook:
            self.h_userhook = mu.hook_add(unicorn.UC_HOOK_CODE, instructionHook, userData)
        if memAccessHook:
            self.h_memaccesshook = self.uc.hook_add(unicorn.UC_HOOK_MEM_READ | unicorn.UC_HOOK_MEM_WRITE, 
                                                    memAccessHook, userData)
        self.h_memhook = mu.hook_add(unicorn.UC_HOOK_MEM_READ_UNMAPPED | unicorn.UC_HOOK_MEM_WRITE_UNMAPPED |
                                     unicorn.UC_HOOK_MEM_FETCH_UNMAPPED, self._hookMemInvalid, userData)
        self.h_inthook = mu.hook_add(
            unicorn.UC_HOOK_INTR, self._hookInterrupt, userData)
        if self.arch == unicorn.UC_ARCH_ARM:
            userData["changeThumbMode"] = True
        mu.emu_start(startAddr, self.analysisHelper.getMaximumAddr(), count=count)
        self.hookData = userData
        return mu

    def writeEmuMem(self, addr, data):
        if isinstance(data, bytearray):
            data = bytes(data)

        if not isinstance(data, bytes):
            self.logger.error("wrong type for writeEmuMem data, expects bytes or bytearray: %s" % type(data))
            return

        self.uc.mem_write(addr, data)
        
    def hexString(self, va):
        if va > 0xffffffff:
            return "%016X" % va
        else:
            return "%08X" % va

    def pageAlignUp(self, v):
        if v & PAGEALIGNCHECK != 0:
            v += PAGESIZE - (v % PAGESIZE)
        return v

    # determines if the instruction at addr is for returning from a function call
    def isRetInstruction(self, addr):
        if self.analysisHelper.getMnem(addr)[:3].lower() == "ret":
            return True

        if (self.analysisHelper.getMnem(addr).lower() in ["bx", "b"] and 
            self.analysisHelper.getOperand(addr, 0).lower() == "lr"):
            return True

        if (self.analysisHelper.getMnem(addr).lower() == "pop" and 
            "pc" in self.analysisHelper.getDisasmLine(addr).lower()):
            return True

        return False

    # call from an emulation hook to skip the current instruction, moving pc to next instruction
    # useAnalysisHelper option added to handle cases where IDA folds multiple instructions (Radare2 doesn't do this)
    # do not call multiple times in a row, depends on userData being updated by hook
    def skipInstruction(self, userData, useAnalysisHelper=False):
        if self.arch == unicorn.UC_ARCH_ARM:
            userData["changeThumbMode"] = True
        if useAnalysisHelper:
            self.uc.reg_write(self.regs["pc"], 
                              userData["currAddr"] + self.analysisHelper.getInsnSize(userData["currAddr"]))
        else:
            self.uc.reg_write(
                self.regs["pc"], userData["currAddr"] + userData["currAddrSize"])
        # get SP delta value for next instruction to adjust stack accordingly since we are skipping
        # this instruction
        self.uc.reg_write(self.regs["sp"], self.getRegVal(
            "sp") + self.analysisHelper.getSpDelta(userData["currAddr"] + 
            self.analysisHelper.getInsnSize(userData["currAddr"])))
            
    # call from an emulation hook to change program counter
    def changeProgramCounter(self, userData, newPC):
        if self.arch == unicorn.UC_ARCH_ARM:
            userData["changeThumbMode"] = True
        self.uc.reg_write(self.regs["pc"], newPC)

    # retrieves the value of a register, handling subregister addressing
    def getRegVal(self, regName):
        regVal = self.uc.reg_read(self.regs[regName])
        # handle various subregister addressing
        if self.arch == unicorn.UC_ARCH_X86:
            if regName[:-1] in ["l", "b"]:
                regVal = regVal & 0xFF
            elif regName[:-1] == "h":
                regVal = (regVal & 0xFF00) >> 8
            elif len(regName) == 2 and regName[:-1] == "x":
                regVal = regVal & 0xFFFF
            elif regName[0] == "e":
                regVal = regVal & 0xFFFFFFFF
            elif regName[:-1] == "d":
                regVal = regVal & 0xFFFFFFFF
            elif regName[:-1] == "w":
                regVal = regVal & 0xFFFF
        elif self.arch == unicorn.UC_ARCH_ARM64:
            if regName[0] == "W":
                regVal = regVal & 0xFFFFFFFF
        return regVal

    def stopEmulation(self, userData):
        self.enteredBlock = False
        if "visitedTargets" in userData and userData["targetVA"] not in userData["visitedTargets"]:
            userData["visitedTargets"].append(
                userData["targetVA"])
        self.uc.emu_stop()

    def resetEmuHooks(self):
        if self.uc is None:
            self.logger.debug(
                "resetEmuHooks: no hooks to reset, emulator has not been initialized yet")
            return
        if self.h_userhook:
            self.uc.hook_del(self.h_userhook)
            self.h_userhook = None
        if self.h_memaccesshook:
            self.uc.hook_del(self.h_memaccesshook)
            self.h_memaccesshook = None
        if self.h_codehook:
            self.uc.hook_del(self.h_codehook)
            self.h_codehook = None
        if self.h_memhook:
            self.uc.hook_del(self.h_memhook)
            self.h_memhook = None
        if self.h_inthook:
            self.uc.hook_del(self.h_inthook)
            self.h_inthook = None

    def getHookData(self):
        return self.hookData

    # for debugging purposes
    def getEmuState(self):
        if self.arch == unicorn.UC_ARCH_X86:
            if self.uc._mode == unicorn.UC_MODE_64:
                out = "RAX: %016X\tRBX: %016X\n" % (self.uc.reg_read(
                    unicorn.x86_const.UC_X86_REG_RAX), self.uc.reg_read(unicorn.x86_const.UC_X86_REG_RBX))
                out += "RCX: %016X\tRDX: %016X\n" % (self.uc.reg_read(
                    unicorn.x86_const.UC_X86_REG_RCX), self.uc.reg_read(unicorn.x86_const.UC_X86_REG_RDX))
                out += "RDI: %016X\tRSI: %016X\n" % (self.uc.reg_read(
                    unicorn.x86_const.UC_X86_REG_RDI), self.uc.reg_read(unicorn.x86_const.UC_X86_REG_RSI))
                out += "R8: %016X\tR9: %016X\n" % (self.uc.reg_read(
                    unicorn.x86_const.UC_X86_REG_R8), self.uc.reg_read(unicorn.x86_const.UC_X86_REG_R9))
                out += "RBP: %016X\tRSP: %016X\n" % (self.uc.reg_read(
                    unicorn.x86_const.UC_X86_REG_RBP), self.uc.reg_read(unicorn.x86_const.UC_X86_REG_RSP))
                out += "RIP: %016X\n" % (self.uc.reg_read(unicorn.x86_const.UC_X86_REG_RIP))
            elif self.uc._mode == unicorn.UC_MODE_32:
                out = "EAX: %016X\tEBX: %016X\n" % (self.uc.reg_read(
                    unicorn.x86_const.UC_X86_REG_EAX), self.uc.reg_read(unicorn.x86_const.UC_X86_REG_EBX))
                out += "ECX: %016X\tEDX: %016X\n" % (self.uc.reg_read(
                    unicorn.x86_const.UC_X86_REG_ECX), self.uc.reg_read(unicorn.x86_const.UC_X86_REG_EDX))
                out += "EDI: %016X\tESI: %016X\n" % (self.uc.reg_read(
                    unicorn.x86_const.UC_X86_REG_EDI), self.uc.reg_read(unicorn.x86_const.UC_X86_REG_ESI))
                out += "EBP: %016X\tESP: %016X\n" % (self.uc.reg_read(
                    unicorn.x86_const.UC_X86_REG_EBP), self.uc.reg_read(unicorn.x86_const.UC_X86_REG_ESP))
                out += "EIP: %016X\n" % (self.uc.reg_read(unicorn.x86_const.UC_X86_REG_EIP))
        elif self.arch == unicorn.UC_ARCH_ARM64:
            out = "X0: %016X\tX1: %016X\n" % (self.uc.reg_read(
                unicorn.arm64_const.UC_ARM64_REG_X0), self.uc.reg_read(unicorn.arm64_const.UC_ARM64_REG_X1))
            out += "X2: %016X\tX3: %016X\n" % (self.uc.reg_read(
                unicorn.arm64_const.UC_ARM64_REG_X2), self.uc.reg_read(unicorn.arm64_const.UC_ARM64_REG_X3))
            out += "X4: %016X\tX5: %016X\n" % (self.uc.reg_read(
                unicorn.arm64_const.UC_ARM64_REG_X4), self.uc.reg_read(unicorn.arm64_const.UC_ARM64_REG_X5))
            out += "X6: %016X\tX7: %016X\n" % (self.uc.reg_read(
                unicorn.arm64_const.UC_ARM64_REG_X6), self.uc.reg_read(unicorn.arm64_const.UC_ARM64_REG_X7))
            out += "X8: %016X\tX9: %016X\n" % (self.uc.reg_read(
                unicorn.arm64_const.UC_ARM64_REG_X8), self.uc.reg_read(unicorn.arm64_const.UC_ARM64_REG_X9))
            out += "X10: %016X\tX11: %016X\n" % (self.uc.reg_read(
                unicorn.arm64_const.UC_ARM64_REG_X10), self.uc.reg_read(unicorn.arm64_const.UC_ARM64_REG_X11))
            out += "X12: %016X\tX13: %016X\n" % (self.uc.reg_read(
                unicorn.arm64_const.UC_ARM64_REG_X12), self.uc.reg_read(unicorn.arm64_const.UC_ARM64_REG_X13))
            out += "X14: %016X\tX15: %016X\n" % (self.uc.reg_read(
                unicorn.arm64_const.UC_ARM64_REG_X14), self.uc.reg_read(unicorn.arm64_const.UC_ARM64_REG_X15))
            out += "X16: %016X\tX17: %016X\n" % (self.uc.reg_read(
                unicorn.arm64_const.UC_ARM64_REG_X16), self.uc.reg_read(unicorn.arm64_const.UC_ARM64_REG_X17))
            out += "X18: %016X\tX19: %016X\n" % (self.uc.reg_read(
                unicorn.arm64_const.UC_ARM64_REG_X18), self.uc.reg_read(unicorn.arm64_const.UC_ARM64_REG_X19))
            out += "X20: %016X\tX21: %016X\n" % (self.uc.reg_read(
                unicorn.arm64_const.UC_ARM64_REG_X20), self.uc.reg_read(unicorn.arm64_const.UC_ARM64_REG_X21))
            out += "X22: %016X\tX23: %016X\n" % (self.uc.reg_read(
                unicorn.arm64_const.UC_ARM64_REG_X22), self.uc.reg_read(unicorn.arm64_const.UC_ARM64_REG_X23))
            out += "X24: %016X\tX25: %016X\n" % (self.uc.reg_read(
                unicorn.arm64_const.UC_ARM64_REG_X24), self.uc.reg_read(unicorn.arm64_const.UC_ARM64_REG_X25))
            out += "X26: %016X\tX27: %016X\n" % (self.uc.reg_read(
                unicorn.arm64_const.UC_ARM64_REG_X26), self.uc.reg_read(unicorn.arm64_const.UC_ARM64_REG_X27))
            out += "X28: %016X\tX29: %016X\n" % (self.uc.reg_read(
                unicorn.arm64_const.UC_ARM64_REG_X28), self.uc.reg_read(unicorn.arm64_const.UC_ARM64_REG_X29))
            out += "X30: %016X\n" % (self.uc.reg_read(unicorn.arm64_const.UC_ARM64_REG_X30))
            out += "PC: %016X\n" % (self.uc.reg_read(unicorn.arm64_const.UC_ARM64_REG_PC))
            out += "SP: %016X\n" % (self.uc.reg_read(unicorn.arm64_const.UC_ARM64_REG_SP))
        elif self.arch == unicorn.UC_ARCH_ARM:
            out = "R0: %08X\tR1: %08X\n" % (self.uc.reg_read(
                unicorn.arm_const.UC_ARM_REG_R0), self.uc.reg_read(unicorn.arm_const.UC_ARM_REG_R1))
            out += "R2: %08X\tR3: %08X\n" % (self.uc.reg_read(
                unicorn.arm_const.UC_ARM_REG_R2), self.uc.reg_read(unicorn.arm_const.UC_ARM_REG_R3))
            out += "R4: %08X\tR5: %08X\n" % (self.uc.reg_read(
                unicorn.arm_const.UC_ARM_REG_R4), self.uc.reg_read(unicorn.arm_const.UC_ARM_REG_R5))
            out += "R6: %08X\tR7: %08X\n" % (self.uc.reg_read(
                unicorn.arm_const.UC_ARM_REG_R6), self.uc.reg_read(unicorn.arm_const.UC_ARM_REG_R7))
            out += "R8: %08X\tR9: %08X\n" % (self.uc.reg_read(
                unicorn.arm_const.UC_ARM_REG_R8), self.uc.reg_read(unicorn.arm_const.UC_ARM_REG_R9))
            out += "R10: %08X\tR11: %08X\n" % (self.uc.reg_read(
                unicorn.arm_const.UC_ARM_REG_R10), self.uc.reg_read(unicorn.arm_const.UC_ARM_REG_R11))
            out += "R12: %08X\tR13: %08X\n" % (self.uc.reg_read(
                unicorn.arm_const.UC_ARM_REG_R12), self.uc.reg_read(unicorn.arm_const.UC_ARM_REG_R13))
            out += "R14: %08X\tR15: %08X\n" % (self.uc.reg_read(
                unicorn.arm_const.UC_ARM_REG_R14), self.uc.reg_read(unicorn.arm_const.UC_ARM_REG_R15))
            out += "PC: %08X\n" % self.uc.reg_read(unicorn.arm_const.UC_ARM_REG_R15)
            out += "SP: %08X\n" % self.uc.reg_read(unicorn.arm_const.UC_ARM_REG_R13)
        else:
            return ""
        return out

    # returns null-terminated string of bytes from the emulator's memory, starting at addr, do not necessarily need
    # to be printable characters
    def getEmuString(self, addr):
        # return a bytearray object , if you want to get a str object ,you must decode it by  latin1
        out = bytearray()
        while self.uc.mem_read(addr, 1) != b"\x00":
            out += self.uc.mem_read(addr, 1)
            addr += 1
        return out
    
    def getEmuWideString(self, addr):
        # return a bytearray object , if you want to get a str object ,you must decode it by  utf-16le
        out = bytearray()
        while self.uc.mem_read(addr, 2) != b"\x00\x00":
            out += self.uc.mem_read(addr, 2)
            addr += 2
        return out

    # returns a <size> bytearray of bytes read from <addr>
    def getEmuBytes(self, addr, size):
        return self.uc.mem_read(addr, size)

    # reads pointer value in emulator's memory
    def getEmuPtr(self, va):
        return struct.unpack(self.pack_fmt, self.uc.mem_read(va, self.size_pointer))[0]
        
    # writes a pointer value in emulator's memory
    def writeEmuPtr(self, va, value):
        self.writeEmuMem(va, struct.pack(self.pack_fmt, value))
        
    # gets the signed integer value of the unsigned integer value given the bitness of the architecture
    def getSignedValue(self, value):
        return struct.unpack(self.pack_fmt_signed, struct.pack(self.pack_fmt, value))[0]

    def pageAlign(self, addr):
        return addr & 0xfffffffffffff000

    
    # get first path to target found during exploration
    def getPath(self, targetVA):
        flowchart = self.analysisHelper.getFlowChart(targetVA)
        target_bb = self.analysisHelper.getBlockByVA(targetVA, flowchart)
        start_bb = self.analysisHelper.getStartBB(targetVA, flowchart)
        if target_bb.id != 0:
            if self.verbose > 0:
                self.logger.debug("exploring function with %d blocks" % len(flowchart))
            graph = self._explore(start_bb, target_bb)
            if graph is None:
                self.logger.debug(
                    "graph for target %s could not be traversed, skipping" % self.hexString(targetVA))
                return None, None

            if self.verbose > 0:
                self.logger.debug("graph for target:\n%s" % repr(graph))
                
            path = [0]
            if not self._findPathFromGraph(path, graph, 0, target_bb.id):
                self.logger.debug(
                    "path for target %s could not be discovered, skipping" % self.hexString(targetVA))
                return None, None
        else:
            path = [0]

        if self.verbose > 0:
            self.logger.debug("code path to target: %s" % repr(path))

        # create my own idaapi.FlowChart-like object to optimize calculating block end addrs
        flow = {}
        for bb in flowchart:
            flow[bb.id] = (bb.start_ea, self.analysisHelper.getBlockEndInsnAddr(bb.start_ea, flowchart))
        return flow, [path]
        
    # get up to maxPaths path to target
    # for some complex functions, may give up before finding a path
    def getPathsToTarget(self, targetVA, maxPaths=MAXCODEPATHS, maxNodes=MAXNODESEARCH):
        flowchart = self.analysisHelper.getFlowChart(targetVA)
        target_bb = self.analysisHelper.getBlockByVA(targetVA, flowchart)
        start_bb = self.analysisHelper.getStartBB(targetVA, flowchart)
        if target_bb.id != 0:
            if self.verbose > 0:
                self.logger.debug("exploring function with %d blocks" % len(flowchart))
            graph = self._explore(start_bb)
            if graph is None:
                self.logger.debug(
                    "graph for target %s could not be traversed, skipping" % self.hexString(targetVA))
                return None, None

            if self.verbose > 0:
                self.logger.debug("graph for target:\n%s" % repr(graph))
             
            path = [0]
            paths = []
            targets = [target_bb.id]
            self._findPathsFromGraph(paths, path, graph, 0, targets, maxPaths, 0 , maxNodes)
            if len(paths) == 0:
                self.logger.debug(
                    "path for target %s could not be discovered, skipping" % self.hexString(targetVA))
                return None, None
        else:
            paths = [[0]]

        if self.verbose > 0:
            self.logger.debug("code paths to target: %s" % repr(paths))

        # create my own idaapi.FlowChart object so it can be pickled for debugging purposes
        flow = {}
        for bb in flowchart:
            flow[bb.id] = (bb.start_ea, self.analysisHelper.getBlockEndInsnAddr(bb.start_ea, flowchart))
        return flow, paths

    # get up to maxPaths paths from function start to any terminating basic block
    # for some complex functions, may give up before finding a path
    def getPaths(self, fva, maxPaths=MAXCODEPATHS, maxNodes=MAXNODESEARCH):
        flowchart = self.analysisHelper.getFlowChart(fva)
        term_bbs_ids = [bb.id for bb in self.analysisHelper.getTerminatingBBs(flowchart)]
        start_bb = self.analysisHelper.getStartBB(fva, flowchart)
        if term_bbs_ids != [0]:
            if self.verbose > 0:
                self.logger.debug("exploring function with %d blocks" % len(flowchart))
            graph = self._explore(start_bb)
            if graph is None:
                self.logger.debug(
                    "graph for target %s could not be traversed, skipping" % self.hexString(fva))
                return None, None

            if self.verbose > 0:
                self.logger.debug("graph for target:\n%s" % repr(graph))

            path = [0]
            paths = []
            self._findPathsFromGraph(paths, path, graph, 0, term_bbs_ids, maxPaths, 0, maxNodes)
            if len(paths) == 0:
                self.logger.debug(
                    "paths for target %s could not be discovered, skipping" % self.hexString(fva))
                return None, None
        else:
            paths = [[0]]

        if self.verbose > 0:
            self.logger.debug("code paths to target: %s" % repr(paths))

        # create my own idaapi.FlowChart object so it can be pickled for debugging purposes
        flow = {}
        for bb in flowchart:
            flow[bb.id] = (bb.start_ea, self.analysisHelper.getBlockEndInsnAddr(bb.start_ea, flowchart))
        return flow, paths

    # sets up arch/mode specific variables, initializes emulator
    def initEmuHelper(self):
        arch = self.analysisHelper.getArch()
        bitness = self.analysisHelper.getBitness()
        self.filetype = self.analysisHelper.getFileType()
        if arch == "X86":
            self.arch = unicorn.UC_ARCH_X86
            if bitness == 64:
                self.mode = unicorn.UC_MODE_64
                self.derefPtr = self.analysisHelper.getQWordValue
                mode = "64-bit"
                self.size_pointer = 8
                self.pack_fmt = "<Q"
                self.pack_fmt_signed = "<Q"
                self.pageMask = 0xfffffffffffff000
                self.regs = {"ax": unicorn.x86_const.UC_X86_REG_RAX, "bx": unicorn.x86_const.UC_X86_REG_RBX,
                             "cx": unicorn.x86_const.UC_X86_REG_RCX, "dx": unicorn.x86_const.UC_X86_REG_RDX,
                             "di": unicorn.x86_const.UC_X86_REG_RDI, "si": unicorn.x86_const.UC_X86_REG_RSI,
                             "bp": unicorn.x86_const.UC_X86_REG_RBP, "sp": unicorn.x86_const.UC_X86_REG_RSP,
                             "eax": unicorn.x86_const.UC_X86_REG_RAX, "ebx": unicorn.x86_const.UC_X86_REG_RBX,
                             "ecx": unicorn.x86_const.UC_X86_REG_RCX, "edx": unicorn.x86_const.UC_X86_REG_RDX,
                             "edi": unicorn.x86_const.UC_X86_REG_RDI, "esi": unicorn.x86_const.UC_X86_REG_RSI,
                             "ebp": unicorn.x86_const.UC_X86_REG_RBP, "esp": unicorn.x86_const.UC_X86_REG_RSP,
                             "ip": unicorn.x86_const.UC_X86_REG_RIP, "pc": unicorn.x86_const.UC_X86_REG_RIP,
                             "rax": unicorn.x86_const.UC_X86_REG_RAX, "rbx": unicorn.x86_const.UC_X86_REG_RBX,
                             "rcx": unicorn.x86_const.UC_X86_REG_RCX, "rdx": unicorn.x86_const.UC_X86_REG_RDX,
                             "rdi": unicorn.x86_const.UC_X86_REG_RDI, "rsi": unicorn.x86_const.UC_X86_REG_RSI,
                             "rbp": unicorn.x86_const.UC_X86_REG_RBP, "rsp": unicorn.x86_const.UC_X86_REG_RSP,
                             "r8": unicorn.x86_const.UC_X86_REG_R8, "r9": unicorn.x86_const.UC_X86_REG_R9,
                             "r10": unicorn.x86_const.UC_X86_REG_R10, "r11": unicorn.x86_const.UC_X86_REG_R11,
                             "r12": unicorn.x86_const.UC_X86_REG_R12, "r13": unicorn.x86_const.UC_X86_REG_R13,
                             "r14": unicorn.x86_const.UC_X86_REG_R14, "r15": unicorn.x86_const.UC_X86_REG_R15,
                             "r8d": unicorn.x86_const.UC_X86_REG_R8, "r9d": unicorn.x86_const.UC_X86_REG_R9,
                             "r10d": unicorn.x86_const.UC_X86_REG_R10, "r11d": unicorn.x86_const.UC_X86_REG_R11,
                             "r12d": unicorn.x86_const.UC_X86_REG_R12, "r13d": unicorn.x86_const.UC_X86_REG_R13,
                             "r14d": unicorn.x86_const.UC_X86_REG_R14, "r15d": unicorn.x86_const.UC_X86_REG_R15,
                             "r8w": unicorn.x86_const.UC_X86_REG_R8, "r9w": unicorn.x86_const.UC_X86_REG_R9,
                             "r10w": unicorn.x86_const.UC_X86_REG_R10, "r11w": unicorn.x86_const.UC_X86_REG_R11,
                             "r12w": unicorn.x86_const.UC_X86_REG_R12, "r13w": unicorn.x86_const.UC_X86_REG_R13,
                             "r14w": unicorn.x86_const.UC_X86_REG_R14, "r15w": unicorn.x86_const.UC_X86_REG_R15,
                             "r8b": unicorn.x86_const.UC_X86_REG_R8, "r9b": unicorn.x86_const.UC_X86_REG_R9,
                             "r10b": unicorn.x86_const.UC_X86_REG_R10, "r11b": unicorn.x86_const.UC_X86_REG_R11,
                             "r12b": unicorn.x86_const.UC_X86_REG_R12, "r13b": unicorn.x86_const.UC_X86_REG_R13,
                             "r14b": unicorn.x86_const.UC_X86_REG_R14, "r15b": unicorn.x86_const.UC_X86_REG_R15,
                             "ret": unicorn.x86_const.UC_X86_REG_RAX, "rip": unicorn.x86_const.UC_X86_REG_RIP}
                if self.filetype == "PE":
                    self.tilName = "mssdk_win7"
                    self.regs.update({"arg1": unicorn.x86_const.UC_X86_REG_RCX,
                                      "arg2": unicorn.x86_const.UC_X86_REG_RDX,
                                      "arg3": unicorn.x86_const.UC_X86_REG_R8,
                                      "arg4": unicorn.x86_const.UC_X86_REG_R9})
                elif self.filetype == "MACHO":
                    self.tilName = "macosx64"
                    self.regs.update({"arg1": unicorn.x86_const.UC_X86_REG_RDI,
                                      "arg2": unicorn.x86_const.UC_X86_REG_RSI,
                                      "arg3": unicorn.x86_const.UC_X86_REG_RDX,
                                      "arg4": unicorn.x86_const.UC_X86_REG_RCX})
                elif self.filetype == "ELF":
                    self.tilName = "gnulnx_x64"
                    self.regs.update({"arg1": unicorn.x86_const.UC_X86_REG_RDI,
                                      "arg2": unicorn.x86_const.UC_X86_REG_RSI,
                                      "arg3": unicorn.x86_const.UC_X86_REG_RDX,
                                      "arg4": unicorn.x86_const.UC_X86_REG_RCX})
                else:
                    self.filetype = "UNKNOWN"
                    # assume PE for mem dumps
                    self.regs.update({"arg1": unicorn.x86_const.UC_X86_REG_RCX,
                                      "arg2": unicorn.x86_const.UC_X86_REG_RDX,
                                      "arg3": unicorn.x86_const.UC_X86_REG_R8,
                                      "arg4": unicorn.x86_const.UC_X86_REG_R9})
            elif bitness == 32:
                if self.filetype == "PE":
                    self.tilName = "mssdk"
                elif self.filetype == "MACHO":
                    self.tilName = "macosx"
                elif self.filetype == "ELF":
                    self.tilName = "gnulnx_x86"
                else:
                    self.filetype = "UNKNOWN"
                self.mode = unicorn.UC_MODE_32
                self.derefPtr = self.analysisHelper.getDwordValue
                mode = "32-bit"
                self.size_pointer = 4
                self.pack_fmt = "<I"
                self.pack_fmt_signed = "<i"
                self.pageMask = 0xfffff000
                self.regs = {"ax": unicorn.x86_const.UC_X86_REG_EAX, "bx": unicorn.x86_const.UC_X86_REG_EBX,
                             "cx": unicorn.x86_const.UC_X86_REG_ECX, "dx": unicorn.x86_const.UC_X86_REG_EDX,
                             "di": unicorn.x86_const.UC_X86_REG_EDI, "si": unicorn.x86_const.UC_X86_REG_ESI,
                             "bp": unicorn.x86_const.UC_X86_REG_EBP, "sp": unicorn.x86_const.UC_X86_REG_ESP,
                             "ip": unicorn.x86_const.UC_X86_REG_EIP, "pc": unicorn.x86_const.UC_X86_REG_EIP,
                             "eax": unicorn.x86_const.UC_X86_REG_EAX, "ebx": unicorn.x86_const.UC_X86_REG_EBX,
                             "ecx": unicorn.x86_const.UC_X86_REG_ECX, "edx": unicorn.x86_const.UC_X86_REG_EDX,
                             "edi": unicorn.x86_const.UC_X86_REG_EDI, "esi": unicorn.x86_const.UC_X86_REG_ESI,
                             "ebp": unicorn.x86_const.UC_X86_REG_EBP, "esp": unicorn.x86_const.UC_X86_REG_ESP,
                             "ret": unicorn.x86_const.UC_X86_REG_EAX}
            
            else:
                self.logger.error(
                    "sample contains code for unsupported processor architecture")
                return
        elif arch == "ARM":
            self.mode = unicorn.UC_MODE_ARM
            mode = "ARM"
            if bitness == 64:
                self.arch = unicorn.UC_ARCH_ARM64
                arch = "ARM64"
                if self.analysisHelper.getFileType() == "PE":
                    self.filetype = "PE"
                    self.tilName = "mssdk_win7"
                elif self.analysisHelper.getFileType() == "MACHO":
                    self.filetype = "MACHO"
                    self.tilName = "macosx64"
                elif self.analysisHelper.getFileType() == "ELF":
                    self.filetype = "ELF"
                    self.tilName = "gnulnx_x64"
                else:
                    self.filetype = "UNKNOWN"
                self.size_pointer = 8
                self.pack_fmt = "<Q"
                self.pack_fmt_signed = "<q"
                self.derefPtr = self.analysisHelper.getQWordValue
                self.pageMask = 0xfffffffffffff000
                self.regs = {"R0": unicorn.arm64_const.UC_ARM64_REG_X0, "R1": unicorn.arm64_const.UC_ARM64_REG_X1,
                             "R2": unicorn.arm64_const.UC_ARM64_REG_X2, "R3": unicorn.arm64_const.UC_ARM64_REG_X3,
                             "R4": unicorn.arm64_const.UC_ARM64_REG_X4, "R5": unicorn.arm64_const.UC_ARM64_REG_X5,
                             "R6": unicorn.arm64_const.UC_ARM64_REG_X6, "R7": unicorn.arm64_const.UC_ARM64_REG_X7,
                             "R8": unicorn.arm64_const.UC_ARM64_REG_X8, "R9": unicorn.arm64_const.UC_ARM64_REG_X9,
                             "R10": unicorn.arm64_const.UC_ARM64_REG_X10, "R11": unicorn.arm64_const.UC_ARM64_REG_X11,
                             "R12": unicorn.arm64_const.UC_ARM64_REG_X12, "R13": unicorn.arm64_const.UC_ARM64_REG_X13,
                             "R14": unicorn.arm64_const.UC_ARM64_REG_X14, "R15": unicorn.arm64_const.UC_ARM64_REG_X15,
                             "X0": unicorn.arm64_const.UC_ARM64_REG_X0, "X1": unicorn.arm64_const.UC_ARM64_REG_X1,
                             "X2": unicorn.arm64_const.UC_ARM64_REG_X2, "X3": unicorn.arm64_const.UC_ARM64_REG_X3,
                             "X4": unicorn.arm64_const.UC_ARM64_REG_X4, "X5": unicorn.arm64_const.UC_ARM64_REG_X5,
                             "X6": unicorn.arm64_const.UC_ARM64_REG_X6, "X7": unicorn.arm64_const.UC_ARM64_REG_X7,
                             "X8": unicorn.arm64_const.UC_ARM64_REG_X8, "X9": unicorn.arm64_const.UC_ARM64_REG_X9,
                             "X10": unicorn.arm64_const.UC_ARM64_REG_X10, "X11": unicorn.arm64_const.UC_ARM64_REG_X11,
                             "X12": unicorn.arm64_const.UC_ARM64_REG_X12, "X13": unicorn.arm64_const.UC_ARM64_REG_X13,
                             "X14": unicorn.arm64_const.UC_ARM64_REG_X14, "X15": unicorn.arm64_const.UC_ARM64_REG_X15,
                             "X16": unicorn.arm64_const.UC_ARM64_REG_X16, "X17": unicorn.arm64_const.UC_ARM64_REG_X17,
                             "X18": unicorn.arm64_const.UC_ARM64_REG_X18, "X19": unicorn.arm64_const.UC_ARM64_REG_X19,
                             "X20": unicorn.arm64_const.UC_ARM64_REG_X20, "X21": unicorn.arm64_const.UC_ARM64_REG_X21,
                             "X22": unicorn.arm64_const.UC_ARM64_REG_X22, "X23": unicorn.arm64_const.UC_ARM64_REG_X23,
                             "X24": unicorn.arm64_const.UC_ARM64_REG_X24, "X25": unicorn.arm64_const.UC_ARM64_REG_X25,
                             "X26": unicorn.arm64_const.UC_ARM64_REG_X26, "X27": unicorn.arm64_const.UC_ARM64_REG_X27,
                             "X28": unicorn.arm64_const.UC_ARM64_REG_X28, "X29": unicorn.arm64_const.UC_ARM64_REG_X29,
                             "X30": unicorn.arm64_const.UC_ARM64_REG_X30, "W0": unicorn.arm64_const.UC_ARM64_REG_X0,
                             "W1": unicorn.arm64_const.UC_ARM64_REG_X1, "W2": unicorn.arm64_const.UC_ARM64_REG_X2,
                             "W3": unicorn.arm64_const.UC_ARM64_REG_X3, "W4": unicorn.arm64_const.UC_ARM64_REG_X4,
                             "W5": unicorn.arm64_const.UC_ARM64_REG_X5, "W6": unicorn.arm64_const.UC_ARM64_REG_X6,
                             "W7": unicorn.arm64_const.UC_ARM64_REG_X7, "W8": unicorn.arm64_const.UC_ARM64_REG_X8,
                             "W9": unicorn.arm64_const.UC_ARM64_REG_X9, "W10": unicorn.arm64_const.UC_ARM64_REG_X10,
                             "W11": unicorn.arm64_const.UC_ARM64_REG_X11, "W12": unicorn.arm64_const.UC_ARM64_REG_X12,
                             "W13": unicorn.arm64_const.UC_ARM64_REG_X13, "W14": unicorn.arm64_const.UC_ARM64_REG_X14,
                             "W15": unicorn.arm64_const.UC_ARM64_REG_X15, "W16": unicorn.arm64_const.UC_ARM64_REG_X16,
                             "W17": unicorn.arm64_const.UC_ARM64_REG_X17, "W18": unicorn.arm64_const.UC_ARM64_REG_X18,
                             "W19": unicorn.arm64_const.UC_ARM64_REG_X19, "W20": unicorn.arm64_const.UC_ARM64_REG_X20,
                             "W21": unicorn.arm64_const.UC_ARM64_REG_X21, "W22": unicorn.arm64_const.UC_ARM64_REG_X22,
                             "W23": unicorn.arm64_const.UC_ARM64_REG_X23, "W24": unicorn.arm64_const.UC_ARM64_REG_X24,
                             "W25": unicorn.arm64_const.UC_ARM64_REG_X25, "W26": unicorn.arm64_const.UC_ARM64_REG_X26,
                             "W27": unicorn.arm64_const.UC_ARM64_REG_X27, "W28": unicorn.arm64_const.UC_ARM64_REG_X28,
                             "W29": unicorn.arm64_const.UC_ARM64_REG_X29, "W30": unicorn.arm64_const.UC_ARM64_REG_X30,
                             "PC": unicorn.arm64_const.UC_ARM64_REG_PC, "pc": unicorn.arm64_const.UC_ARM64_REG_PC,
                             "LR": unicorn.arm64_const.UC_ARM64_REG_X30, "SP": unicorn.arm64_const.UC_ARM64_REG_SP,
                             "sp": unicorn.arm64_const.UC_ARM64_REG_SP, "ret": unicorn.arm64_const.UC_ARM64_REG_X0,
                             "S0": unicorn.arm64_const.UC_ARM64_REG_S0, "S1": unicorn.arm64_const.UC_ARM64_REG_S1,
                             "S2": unicorn.arm64_const.UC_ARM64_REG_S2, "S3": unicorn.arm64_const.UC_ARM64_REG_S3,
                             "S4": unicorn.arm64_const.UC_ARM64_REG_S4, "S5": unicorn.arm64_const.UC_ARM64_REG_S5,
                             "S6": unicorn.arm64_const.UC_ARM64_REG_S6, "S7": unicorn.arm64_const.UC_ARM64_REG_S7,
                             "S8": unicorn.arm64_const.UC_ARM64_REG_S8, "S9": unicorn.arm64_const.UC_ARM64_REG_S9,
                             "S10": unicorn.arm64_const.UC_ARM64_REG_S10, "S11": unicorn.arm64_const.UC_ARM64_REG_S11,
                             "S12": unicorn.arm64_const.UC_ARM64_REG_S12, "S13": unicorn.arm64_const.UC_ARM64_REG_S13,
                             "S14": unicorn.arm64_const.UC_ARM64_REG_S14, "S15": unicorn.arm64_const.UC_ARM64_REG_S15,
                             "S16": unicorn.arm64_const.UC_ARM64_REG_S16, "S17": unicorn.arm64_const.UC_ARM64_REG_S17,
                             "S18": unicorn.arm64_const.UC_ARM64_REG_S18, "S19": unicorn.arm64_const.UC_ARM64_REG_S19,
                             "S20": unicorn.arm64_const.UC_ARM64_REG_S20, "S21": unicorn.arm64_const.UC_ARM64_REG_S21,
                             "S22": unicorn.arm64_const.UC_ARM64_REG_S22, "S23": unicorn.arm64_const.UC_ARM64_REG_S23,
                             "S24": unicorn.arm64_const.UC_ARM64_REG_S24, "S25": unicorn.arm64_const.UC_ARM64_REG_S25,
                             "S26": unicorn.arm64_const.UC_ARM64_REG_S26, "S27": unicorn.arm64_const.UC_ARM64_REG_S27,
                             "S28": unicorn.arm64_const.UC_ARM64_REG_S28, "S29": unicorn.arm64_const.UC_ARM64_REG_S29,
                             "S30": unicorn.arm64_const.UC_ARM64_REG_S30, "S31": unicorn.arm64_const.UC_ARM64_REG_S31,
                             "D0": unicorn.arm64_const.UC_ARM64_REG_D0, "D1": unicorn.arm64_const.UC_ARM64_REG_D1,
                             "D2": unicorn.arm64_const.UC_ARM64_REG_D2, "D3": unicorn.arm64_const.UC_ARM64_REG_D3,
                             "D4": unicorn.arm64_const.UC_ARM64_REG_D4, "D5": unicorn.arm64_const.UC_ARM64_REG_D5,
                             "D6": unicorn.arm64_const.UC_ARM64_REG_D6, "D7": unicorn.arm64_const.UC_ARM64_REG_D7,
                             "D8": unicorn.arm64_const.UC_ARM64_REG_D8, "D9": unicorn.arm64_const.UC_ARM64_REG_D9,
                             "D10": unicorn.arm64_const.UC_ARM64_REG_D10, "D11": unicorn.arm64_const.UC_ARM64_REG_D11,
                             "D12": unicorn.arm64_const.UC_ARM64_REG_D12, "D13": unicorn.arm64_const.UC_ARM64_REG_D13,
                             "D14": unicorn.arm64_const.UC_ARM64_REG_D14, "D15": unicorn.arm64_const.UC_ARM64_REG_D15,
                             "D16": unicorn.arm64_const.UC_ARM64_REG_D16, "D17": unicorn.arm64_const.UC_ARM64_REG_D17,
                             "D18": unicorn.arm64_const.UC_ARM64_REG_D18, "D19": unicorn.arm64_const.UC_ARM64_REG_D19,
                             "D20": unicorn.arm64_const.UC_ARM64_REG_D20, "D21": unicorn.arm64_const.UC_ARM64_REG_D21,
                             "D22": unicorn.arm64_const.UC_ARM64_REG_D22, "D23": unicorn.arm64_const.UC_ARM64_REG_D23,
                             "D24": unicorn.arm64_const.UC_ARM64_REG_D24, "D25": unicorn.arm64_const.UC_ARM64_REG_D25,
                             "D26": unicorn.arm64_const.UC_ARM64_REG_D26, "D27": unicorn.arm64_const.UC_ARM64_REG_D27,
                             "D28": unicorn.arm64_const.UC_ARM64_REG_D28, "D29": unicorn.arm64_const.UC_ARM64_REG_D29,
                             "D30": unicorn.arm64_const.UC_ARM64_REG_D30, "D31": unicorn.arm64_const.UC_ARM64_REG_D31,
                             "H0": unicorn.arm64_const.UC_ARM64_REG_H0, "H1": unicorn.arm64_const.UC_ARM64_REG_H1,
                             "H2": unicorn.arm64_const.UC_ARM64_REG_H2, "H3": unicorn.arm64_const.UC_ARM64_REG_H3,
                             "H4": unicorn.arm64_const.UC_ARM64_REG_H4, "H5": unicorn.arm64_const.UC_ARM64_REG_H5,
                             "H6": unicorn.arm64_const.UC_ARM64_REG_H6, "H7": unicorn.arm64_const.UC_ARM64_REG_H7,
                             "H8": unicorn.arm64_const.UC_ARM64_REG_H8, "H9": unicorn.arm64_const.UC_ARM64_REG_H9,
                             "H10": unicorn.arm64_const.UC_ARM64_REG_H10, "H11": unicorn.arm64_const.UC_ARM64_REG_H11,
                             "H12": unicorn.arm64_const.UC_ARM64_REG_H12, "H13": unicorn.arm64_const.UC_ARM64_REG_H13,
                             "H14": unicorn.arm64_const.UC_ARM64_REG_H14, "H15": unicorn.arm64_const.UC_ARM64_REG_H15,
                             "H16": unicorn.arm64_const.UC_ARM64_REG_H16, "H17": unicorn.arm64_const.UC_ARM64_REG_H17,
                             "H18": unicorn.arm64_const.UC_ARM64_REG_H18, "H19": unicorn.arm64_const.UC_ARM64_REG_H19,
                             "H20": unicorn.arm64_const.UC_ARM64_REG_H20, "H21": unicorn.arm64_const.UC_ARM64_REG_H21,
                             "H22": unicorn.arm64_const.UC_ARM64_REG_H22, "H23": unicorn.arm64_const.UC_ARM64_REG_H23,
                             "H24": unicorn.arm64_const.UC_ARM64_REG_H24, "H25": unicorn.arm64_const.UC_ARM64_REG_H25,
                             "H26": unicorn.arm64_const.UC_ARM64_REG_H26, "H27": unicorn.arm64_const.UC_ARM64_REG_H27,
                             "H28": unicorn.arm64_const.UC_ARM64_REG_H28, "H29": unicorn.arm64_const.UC_ARM64_REG_H29,
                             "H30": unicorn.arm64_const.UC_ARM64_REG_H30, "H31": unicorn.arm64_const.UC_ARM64_REG_H31,
                             "Q0": unicorn.arm64_const.UC_ARM64_REG_Q0, "Q1": unicorn.arm64_const.UC_ARM64_REG_Q1,
                             "Q2": unicorn.arm64_const.UC_ARM64_REG_Q2, "Q3": unicorn.arm64_const.UC_ARM64_REG_Q3,
                             "Q4": unicorn.arm64_const.UC_ARM64_REG_Q4, "Q5": unicorn.arm64_const.UC_ARM64_REG_Q5,
                             "Q6": unicorn.arm64_const.UC_ARM64_REG_Q6, "Q7": unicorn.arm64_const.UC_ARM64_REG_Q7,
                             "Q8": unicorn.arm64_const.UC_ARM64_REG_Q8, "Q9": unicorn.arm64_const.UC_ARM64_REG_Q9,
                             "Q10": unicorn.arm64_const.UC_ARM64_REG_Q10, "Q11": unicorn.arm64_const.UC_ARM64_REG_Q11,
                             "Q12": unicorn.arm64_const.UC_ARM64_REG_Q12, "Q13": unicorn.arm64_const.UC_ARM64_REG_Q13,
                             "Q14": unicorn.arm64_const.UC_ARM64_REG_Q14, "Q15": unicorn.arm64_const.UC_ARM64_REG_Q15,
                             "Q16": unicorn.arm64_const.UC_ARM64_REG_Q16, "Q17": unicorn.arm64_const.UC_ARM64_REG_Q17,
                             "Q18": unicorn.arm64_const.UC_ARM64_REG_Q18, "Q19": unicorn.arm64_const.UC_ARM64_REG_Q19,
                             "Q20": unicorn.arm64_const.UC_ARM64_REG_Q20, "Q21": unicorn.arm64_const.UC_ARM64_REG_Q21,
                             "Q22": unicorn.arm64_const.UC_ARM64_REG_Q22, "Q23": unicorn.arm64_const.UC_ARM64_REG_Q23,
                             "Q24": unicorn.arm64_const.UC_ARM64_REG_Q24, "Q25": unicorn.arm64_const.UC_ARM64_REG_Q25,
                             "Q26": unicorn.arm64_const.UC_ARM64_REG_Q26, "Q27": unicorn.arm64_const.UC_ARM64_REG_Q27,
                             "Q28": unicorn.arm64_const.UC_ARM64_REG_Q28, "Q29": unicorn.arm64_const.UC_ARM64_REG_Q29,
                             "Q30": unicorn.arm64_const.UC_ARM64_REG_Q30, "Q31": unicorn.arm64_const.UC_ARM64_REG_Q31,
                             "V0":unicorn.arm64_const.UC_ARM64_REG_V0,"V1":unicorn.arm64_const.UC_ARM64_REG_V1,
                             "V2":unicorn.arm64_const.UC_ARM64_REG_V2,"V3":unicorn.arm64_const.UC_ARM64_REG_V3,
                             "V4":unicorn.arm64_const.UC_ARM64_REG_V4,"V5":unicorn.arm64_const.UC_ARM64_REG_V5,
                             "V6":unicorn.arm64_const.UC_ARM64_REG_V6,"V7":unicorn.arm64_const.UC_ARM64_REG_V7,
                             "V8":unicorn.arm64_const.UC_ARM64_REG_V8,"V9":unicorn.arm64_const.UC_ARM64_REG_V9,
                             "V10":unicorn.arm64_const.UC_ARM64_REG_V10,"V11":unicorn.arm64_const.UC_ARM64_REG_V11,
                             "V12":unicorn.arm64_const.UC_ARM64_REG_V12,"V13":unicorn.arm64_const.UC_ARM64_REG_V13,
                             "V14":unicorn.arm64_const.UC_ARM64_REG_V14,"V15":unicorn.arm64_const.UC_ARM64_REG_V15,
                             "V16":unicorn.arm64_const.UC_ARM64_REG_V16,"V17":unicorn.arm64_const.UC_ARM64_REG_V17,
                             "V18":unicorn.arm64_const.UC_ARM64_REG_V18,"V19":unicorn.arm64_const.UC_ARM64_REG_V19,
                             "V20":unicorn.arm64_const.UC_ARM64_REG_V20,"V21":unicorn.arm64_const.UC_ARM64_REG_V21,
                             "V22":unicorn.arm64_const.UC_ARM64_REG_V22,"V23":unicorn.arm64_const.UC_ARM64_REG_V23,
                             "V24":unicorn.arm64_const.UC_ARM64_REG_V24,"V25":unicorn.arm64_const.UC_ARM64_REG_V25,
                             "V26":unicorn.arm64_const.UC_ARM64_REG_V26,"V27":unicorn.arm64_const.UC_ARM64_REG_V27,
                             "V28":unicorn.arm64_const.UC_ARM64_REG_V28,"V29":unicorn.arm64_const.UC_ARM64_REG_V29,
                             "V30":unicorn.arm64_const.UC_ARM64_REG_V30,"V31":unicorn.arm64_const.UC_ARM64_REG_V31}
                self.regs.update({"arg1": unicorn.arm64_const.UC_ARM64_REG_X0,
                                  "arg2": unicorn.arm64_const.UC_ARM64_REG_X1,
                                  "arg3": unicorn.arm64_const.UC_ARM64_REG_X2,
                                  "arg4": unicorn.arm64_const.UC_ARM64_REG_X3})
            elif bitness == 16 or bitness == 32:
                self.arch = unicorn.UC_ARCH_ARM
                arch = "ARM"
                if self.filetype == "PE":
                    self.tilName = "mssdk"
                elif self.filetype== "MACHO":
                    self.tilName = "macosx"
                elif self.filetype == "ELF":
                    self.tilName = "gnulnx_x86"
                else:
                    self.filetype = "UNKNOWN"

                self.size_pointer = 4
                self.pack_fmt = "<I"
                self.pack_fmt_signed = "<i"
                self.derefPtr = self.analysisHelper.getDwordValue
                self.pageMask = 0xfffff000
                self.regs = {"R0": unicorn.arm_const.UC_ARM_REG_R0, "R1": unicorn.arm_const.UC_ARM_REG_R1,
                             "R2": unicorn.arm_const.UC_ARM_REG_R2, "R3": unicorn.arm_const.UC_ARM_REG_R3,
                             "R4": unicorn.arm_const.UC_ARM_REG_R4, "R5": unicorn.arm_const.UC_ARM_REG_R5,
                             "R6": unicorn.arm_const.UC_ARM_REG_R6, "R7": unicorn.arm_const.UC_ARM_REG_R7,
                             "R8": unicorn.arm_const.UC_ARM_REG_R8, "R9": unicorn.arm_const.UC_ARM_REG_R9,
                             "R10": unicorn.arm_const.UC_ARM_REG_R10, "R11": unicorn.arm_const.UC_ARM_REG_R11,
                             "R12": unicorn.arm_const.UC_ARM_REG_R12, "R13": unicorn.arm_const.UC_ARM_REG_R13,
                             "R14": unicorn.arm_const.UC_ARM_REG_R14, "R15": unicorn.arm_const.UC_ARM_REG_R15,
                             "PC": unicorn.arm_const.UC_ARM_REG_R15, "pc": unicorn.arm_const.UC_ARM_REG_R15,
                             "LR": unicorn.arm_const.UC_ARM_REG_R14, "SP": unicorn.arm_const.UC_ARM_REG_R13,
                             "sp": unicorn.arm_const.UC_ARM_REG_R13, "apsr": unicorn.arm_const.UC_ARM_REG_APSR,
                             "APSR": unicorn.arm_const.UC_ARM_REG_APSR, "ret": unicorn.arm_const.UC_ARM_REG_R0,
                             "S0": unicorn.arm_const.UC_ARM_REG_S0, "S1": unicorn.arm_const.UC_ARM_REG_S1,
                             "S2": unicorn.arm_const.UC_ARM_REG_S2, "S3": unicorn.arm_const.UC_ARM_REG_S3,
                             "S4": unicorn.arm_const.UC_ARM_REG_S4, "S5": unicorn.arm_const.UC_ARM_REG_S5,
                             "S6": unicorn.arm_const.UC_ARM_REG_S6, "S7": unicorn.arm_const.UC_ARM_REG_S7,
                             "S8": unicorn.arm_const.UC_ARM_REG_S8, "S9": unicorn.arm_const.UC_ARM_REG_S9,
                             "S10": unicorn.arm_const.UC_ARM_REG_S10, "S11": unicorn.arm_const.UC_ARM_REG_S11,
                             "S12": unicorn.arm_const.UC_ARM_REG_S12, "S13": unicorn.arm_const.UC_ARM_REG_S13,
                             "S14": unicorn.arm_const.UC_ARM_REG_S14, "S15": unicorn.arm_const.UC_ARM_REG_S15,
                             "S16": unicorn.arm_const.UC_ARM_REG_S16, "S17": unicorn.arm_const.UC_ARM_REG_S17,
                             "S18": unicorn.arm_const.UC_ARM_REG_S18, "S19": unicorn.arm_const.UC_ARM_REG_S19,
                             "S20": unicorn.arm_const.UC_ARM_REG_S20, "S21": unicorn.arm_const.UC_ARM_REG_S21,
                             "S22": unicorn.arm_const.UC_ARM_REG_S22, "S23": unicorn.arm_const.UC_ARM_REG_S23,
                             "S24": unicorn.arm_const.UC_ARM_REG_S24, "S25": unicorn.arm_const.UC_ARM_REG_S25,
                             "S26": unicorn.arm_const.UC_ARM_REG_S26, "S27": unicorn.arm_const.UC_ARM_REG_S27,
                             "S28": unicorn.arm_const.UC_ARM_REG_S28, "S29": unicorn.arm_const.UC_ARM_REG_S29,
                             "S30": unicorn.arm_const.UC_ARM_REG_S30, "S31": unicorn.arm_const.UC_ARM_REG_S31}
                self.regs.update({"arg1": unicorn.arm_const.UC_ARM_REG_R0, "arg2": unicorn.arm_const.UC_ARM_REG_R1,
                                  "arg3": unicorn.arm_const.UC_ARM_REG_R2, "arg4": unicorn.arm_const.UC_ARM_REG_R3})
            else:
                self.logger.error(
                    "sample contains code for unsupported processor architecture")
                return
        else:
            self.logger.error(
                "sample contains code for unsupported processor architecture")
            return

        # naive API hooks
        self.apiHooks = {}
        self.apiHooks["GetProcessHeap"] = flare_emu_hooks._returnHandleHook
        self.apiHooks["HeapCreate"] = flare_emu_hooks._returnHandleHook
        self.apiHooks["HeapAlloc"] = flare_emu_hooks._allocMem3Hook
        self.apiHooks["HeapReAlloc"] = flare_emu_hooks._heapReAllocHook
        self.apiHooks["RtlAllocateHeap"] = flare_emu_hooks._allocMem3Hook
        self.apiHooks["AllocateHeap"] = flare_emu_hooks._allocMem1Hook
        
        # ignore LMEM_MOVEABLE flag, return mem ptr anyway, have Lock return ptr param
        self.apiHooks["LocalAlloc"] = flare_emu_hooks._allocMem2Hook
        self.apiHooks["LocalLock"] = flare_emu_hooks._returnParam1Hook
        self.apiHooks["GlobalAlloc"] = flare_emu_hooks._allocMem2Hook
        self.apiHooks["GlobalLock"] = flare_emu_hooks._returnParam1Hook
        
        # these ignore flags for now
        self.apiHooks["LocalReAlloc"] = flare_emu_hooks._reallocHook
        self.apiHooks["GlobalReAlloc"] = flare_emu_hooks._reallocHook
        
        self.apiHooks["VirtualAlloc"] = flare_emu_hooks._virtualAllocHook
        self.apiHooks["VirtualAllocEx"] = flare_emu_hooks._virtualAllocExHook
        self.apiHooks["malloc"] = flare_emu_hooks._allocMem1Hook
        self.apiHooks["calloc"] = flare_emu_hooks._callocHook
        self.apiHooks["realloc"] = flare_emu_hooks._reallocHook
        self.apiHooks["memcpy"] = flare_emu_hooks._memcpyHook
        self.apiHooks["memmove"] = flare_emu_hooks._memcpyHook
        self.apiHooks["strlen"] = flare_emu_hooks._strlenHook
        self.apiHooks["lstrlenA"] = flare_emu_hooks._strlenHook
        self.apiHooks["strnlen"] = flare_emu_hooks._strnlenHook
        self.apiHooks["strnlen_s"] = flare_emu_hooks._strnlenHook
        self.apiHooks["strcmp"] = flare_emu_hooks._strcmpHook
        self.apiHooks["lstrcmpA"] = flare_emu_hooks._strcmpHook
        self.apiHooks["strncmp"] = flare_emu_hooks._strncmpHook
        self.apiHooks["stricmp"] = flare_emu_hooks._stricmpHook
        self.apiHooks["lstrcmpiA"] = flare_emu_hooks._stricmpHook
        self.apiHooks["strnicmp"] = flare_emu_hooks._strnicmpHook
        self.apiHooks["wcscmp"] = flare_emu_hooks._wcscmpHook
        self.apiHooks["lstrcmpW"] = flare_emu_hooks._wcscmpHook
        self.apiHooks["wcsncmp"] = flare_emu_hooks._wcsncmpHook
        self.apiHooks["wcsicmp"] = flare_emu_hooks._wcsicmpHook
        self.apiHooks["lstrcmpiW"] = flare_emu_hooks._wcsicmpHook
        self.apiHooks["wcsnicmp"] = flare_emu_hooks._wcsnicmpHook
        self.apiHooks["mbscmp"] = flare_emu_hooks._strcmpHook
        self.apiHooks["mbsncmp"] = flare_emu_hooks._strncmpHook
        self.apiHooks["mbsicmp"] = flare_emu_hooks._stricmpHook
        self.apiHooks["mbsnicmp"] = flare_emu_hooks._strnicmpHook
        self.apiHooks["strcpy"] = flare_emu_hooks._strcpyHook
        self.apiHooks["strncpy"] = flare_emu_hooks._strncpyHook
        self.apiHooks["lstrcpyA"] = flare_emu_hooks._strcpyHook
        self.apiHooks["lstrcpynA"] = flare_emu_hooks._strncpyHook
        self.apiHooks["strncpy_s"] = flare_emu_hooks._strncpysHook
        self.apiHooks["wcscpy"] = flare_emu_hooks._wcscpyHook
        self.apiHooks["wcsncpy"] = flare_emu_hooks._wcsncpyHook
        self.apiHooks["lstrcpyW"] = flare_emu_hooks._wcscpyHook
        self.apiHooks["lstrcpynW"] = flare_emu_hooks._wcsncpyHook
        self.apiHooks["wcsncpy_s"] = flare_emu_hooks._wcsncpysHook
        self.apiHooks["mbscpy"] = flare_emu_hooks._strcpyHook
        self.apiHooks["mbsncpy"] = flare_emu_hooks._strncpyHook
        self.apiHooks["mbsncpy_s"] = flare_emu_hooks._strncpysHook
        self.apiHooks["memchr"] = flare_emu_hooks._memchrHook
        self.apiHooks["strchr"] = flare_emu_hooks._strchrHook
        self.apiHooks["wcschr"] = flare_emu_hooks._wcschrHook
        self.apiHooks["mbschr"] = flare_emu_hooks._strchrHook
        self.apiHooks["strrchr"] = flare_emu_hooks._strrchrHook
        self.apiHooks["wcsrchr"] = flare_emu_hooks._wcsrchrHook
        self.apiHooks["mbsrchr"] = flare_emu_hooks._strrchrHook
        self.apiHooks["wcslen"] = flare_emu_hooks._wcslenHook
        self.apiHooks["lstrlenW"] = flare_emu_hooks._wcslenHook
        self.apiHooks["mbslen"] = flare_emu_hooks._strlenHook
        self.apiHooks["mbstrlen"] = flare_emu_hooks._strlenHook
        self.apiHooks["wcsnlen"] = flare_emu_hooks._wcsnlenHook
        self.apiHooks["wcsnlen_s"] = flare_emu_hooks._wcsnlenHook
        self.apiHooks["mbsnlen"] = flare_emu_hooks._strnlenHook
        self.apiHooks["mbstrnlen"] = flare_emu_hooks._strnlenHook
        self.apiHooks["strcat"] = flare_emu_hooks._strcatHook
        self.apiHooks["lstrcatA"] = flare_emu_hooks._strcatHook
        self.apiHooks["strncat"] = flare_emu_hooks._strncatHook
        self.apiHooks["wcscat"] = flare_emu_hooks._wcscatHook
        self.apiHooks["lstrcatW"] = flare_emu_hooks._wcscatHook
        self.apiHooks["wcsncat"] = flare_emu_hooks._wcsncatHook
        self.apiHooks["mbscat"] = flare_emu_hooks._strcatHook
        self.apiHooks["mbsncat"] = flare_emu_hooks._strncatHook
        self.apiHooks["strlwr"] = flare_emu_hooks._strlwrHook
        self.apiHooks["strupr"] = flare_emu_hooks._struprHook
        self.apiHooks["wcslwr"] = flare_emu_hooks._wcslwrHook
        self.apiHooks["wcsupr"] = flare_emu_hooks._wcsuprHook
        self.apiHooks["mbslwr"] = flare_emu_hooks._strlwrHook
        self.apiHooks["mbsupr"] = flare_emu_hooks._struprHook
        self.apiHooks["strdup"] = flare_emu_hooks._strdupHook
        self.apiHooks["wcsdup"] = flare_emu_hooks._wcsdupHook
        self.apiHooks["mbsdup"] = flare_emu_hooks._strdupHook
        self.apiHooks["mbtowc"] = flare_emu_hooks._mbtowcHook
        self.apiHooks["mbstowcs"] = flare_emu_hooks._mbstowcsHook
        self.apiHooks["wctomb"] = flare_emu_hooks._wctombHook
        self.apiHooks["wcstombs"] = flare_emu_hooks._wcstombsHook
        self.apiHooks["MultiByteToWideChar"] = flare_emu_hooks._multiByteToWideCharHook
        self.apiHooks["WideCharToMultiByte"] = flare_emu_hooks._wideCharToMultiByteHook
        self.apiHooks["memset"] = flare_emu_hooks._memsetHook
        self.apiHooks["ZeroMemory"] = flare_emu_hooks._bzeroHook
        self.apiHooks["bzero"] = flare_emu_hooks._bzeroHook
        
        # builtins
        self.apiHooks["umodsi3"] = flare_emu_hooks._modHook
        
        self.allocMap = {}
        
        # Initialize emulator
        mu = unicorn.Uc(self.arch, self.mode)
        self.logger.info("initialized emulator for %s with %s architecture in %s mode" % (
            self.filetype, arch, mode))
        self.uc = mu
        if self.arch == unicorn.UC_ARCH_ARM or self.arch == unicorn.UC_ARCH_ARM64:
            self._enableVFP()

    # adds a new API hook to EmuHelper
    # apiName: name of the function to hook as it is named in binary analysis tool
    # hook: can be a string for the name of an existing hooked API, in which case this new hook
    # will use the same hook function
    # hook: can alternatively be a hook function you have defined
    def addApiHook(self, apiName, hook):
        if isinstance(hook, str):
            if hook in self.apiHooks:
                self.apiHooks[apiName] = self.apiHooks[hook]
            else:
                self.logger.error("%s is not a currently defined API hook" % hook)
                return False
        elif isinstance(hook, types.FunctionType):
            self.apiHooks[apiName] = hook
            return True
        else:
            self.logger.error("unsupported hook type")
            return False
    
    # unmap all emulator memory
    def resetEmulatorMemory(self):
        self.allocMap = {}
        for region in self.uc.mem_regions():
            self.uc.mem_unmap(region[0], region[1] - region[0] + 1)

    def resetEmulatorHeapAndStack(self):
        for region in self.uc.mem_regions():
            if region[0] != self.baseAddr:
                self.uc.mem_unmap(region[0], region[1] - region[0] + 1)
                self.logger.debug("unmapped %s to %s" % (
                    self.hexString(region[0]), self.hexString(region[1])))
        self._buildStack()

    # reset emulator memory and rewrite binary segments to emulator memory, build new stack
    def reloadBinary(self):
        self.resetEmulatorMemory()
        baseAddr = self.analysisHelper.getMinimumAddr()
        endAddr = self.analysisHelper.getMaximumAddr()
        self.baseAddr = baseAddr
        memsize = endAddr - baseAddr
        memsize = self.pageAlignUp(memsize) + PAGESIZE
        self.logger.debug("base addr: %s end addr: %s memsize: %s" % (self.hexString(baseAddr), 
                      self.hexString(endAddr), self.hexString(memsize)))
        # map all binary segments as one memory region for easier management
        self.uc.mem_map(baseAddr & self.pageMask, memsize)
        for segVA in self.analysisHelper.getSegments():
            # we don't want to map PAGEZERO
            if self.filetype == "MACHO" and segVA == 0:
                continue
            segName = self.analysisHelper.getSegmentName(segVA)
            endVA = self.analysisHelper.getSegmentEnd(segVA)
            segSizeTotal = endVA - segVA
            segSize = self.analysisHelper.getSegmentDefinedSize(segVA)
            self.logger.debug("bytes in seg: %s" % self.hexString(segSize))
            self.logger.debug("mapping segment %s: %s - %s" %
                          (segName, self.hexString(segVA), self.hexString(endVA)))
            if segSize > 0:
                segBytes = self.analysisHelper.getBytes(segVA, segSize)
                self.writeEmuMem(segVA, segBytes)
            segLeftover = segSizeTotal - segSize
            if segLeftover > 0:
                self.writeEmuMem(segVA + segSize, b"\x00" * segLeftover)
        self._buildStack()

    # allocs mem and writes bytes into it
    def loadBytes(self, bytes, addr=None):
        mem = self.allocEmuMem(len(bytes), addr)
        self.writeEmuMem(mem, bytes)
        return mem

    def isValidEmuPtr(self, ptr):
        for region in self.uc.mem_regions():
            if ptr >= region[0] and ptr < region[1]:
                return True
        return False
        
    def getEmuMemRegion(self, addr):
        for region in self.uc.mem_regions():
            if addr >= region[0] and addr < region[1]:
                return (region[0], region[1] + 1)
        return None
        
    # allocate emulator memory, attempts to honor specified address, otherwise begins allocations 
    # at an available page
    # aligned address, returns address, rebased if necessary
    def allocEmuMem(self, size, addr=None):
        allocSize = self.pageAlignUp(size)
        fail = False
        if addr is None or addr == 0:
            baseAddr = addr = self._findUnusedMemRegion(size)
            if baseAddr is None:
                
                fail = True
        else:
            baseAddr = self.pageAlign(addr)
            offs = addr - baseAddr
            if self._regionOverlapsWithExistingRegion(baseAddr, allocSize):
                baseAddr = self._findUnusedMemRegion(size)
                if baseAddr is None:
                    fail = True
                else:
                    addr = baseAddr + offs

        if not fail:
            self.logger.debug("mapping %s bytes @%s" %
                          (self.hexString(allocSize), self.hexString(baseAddr)))
            self.uc.mem_map(baseAddr, allocSize)
            return addr

        return None
     
    
    def copyEmuMem(self, dstAddr, srcAddr, size, userData):
        size = self._checkMemSize(size, userData)
        try:
            mem = self.uc.mem_read(srcAddr, size)
            self.writeEmuMem(dstAddr, mem)
        except Exception as e:
            self.logger.error("exception in copyEmuMem @%s: %s" % (self.hexString(userData["currAddr"]), str(e)))
        
    def getCallTargetName(self, address):
        if self.analysisHelper.getOpndType(address, 0) == self.analysisHelper.o_reg:
            funcName = self.analysisHelper.getName(self.getRegVal(self.analysisHelper.getOperand(address, 0)))
        else:
            funcName = self.analysisHelper.getName(self.analysisHelper.getOpndValue(address, 0))
        return self.analysisHelper.normalizeFuncName(funcName)
    
    # we don't know the number of args to a given function and we're not considering SSE args
    # this is just a convenience, use the emulator object if you have specific needs
    def getArgv(self):
        if self.arch == unicorn.UC_ARCH_X86:
            if self.mode == unicorn.UC_MODE_64:
                sp = self.getRegVal("rsp")
                if self.filetype == "MACHO" or self.filetype == "ELF":
                    argv = [
                        self.getRegVal("rdi"),
                        self.getRegVal("rsi"),
                        self.getRegVal("rdx"),
                        self.getRegVal("rcx"),
                        self.getRegVal("r8"),
                        self.getRegVal("r9"),
                        struct.unpack("<Q", self.uc.mem_read(sp, 8))[0],
                        struct.unpack("<Q", self.uc.mem_read(sp + 8, 8))[0]]
                else:
                    argv = [
                        self.getRegVal("rcx"),
                        self.getRegVal("rdx"),
                        self.getRegVal("r8"),
                        self.getRegVal("r9"),
                        struct.unpack("<Q", self.uc.mem_read(sp + 32, 8))[0],
                        struct.unpack("<Q", self.uc.mem_read(sp + 40, 8))[0],
                        struct.unpack("<Q", self.uc.mem_read(sp + 48, 8))[0],
                        struct.unpack("<Q", self.uc.mem_read(sp + 56, 8))[0]]
            else:
                sp = self.getRegVal("esp")
                argv = [
                    struct.unpack("<I", self.uc.mem_read(sp, 4))[0],
                    struct.unpack("<I", self.uc.mem_read(sp + 4, 4))[0],
                    struct.unpack("<I", self.uc.mem_read(sp + 8, 4))[0],
                    struct.unpack("<I", self.uc.mem_read(sp + 12, 4))[0],
                    struct.unpack("<I", self.uc.mem_read(sp + 16, 4))[0],
                    struct.unpack("<I", self.uc.mem_read(sp + 20, 4))[0],
                    struct.unpack("<I", self.uc.mem_read(sp + 24, 4))[0],
                    struct.unpack("<I", self.uc.mem_read(sp + 28, 4))[0]]
        elif self.arch == unicorn.UC_ARCH_ARM:
            sp = self.getRegVal("SP")
            argv = [
                self.getRegVal("R0"),
                self.getRegVal("R1"),
                self.getRegVal("R2"),
                self.getRegVal("R3"),
                struct.unpack("<I", self.uc.mem_read(sp, 4))[0],
                struct.unpack("<I", self.uc.mem_read(sp + 4, 4))[0],
                struct.unpack("<I", self.uc.mem_read(sp + 8, 4))[0],
                struct.unpack("<I", self.uc.mem_read(sp + 12, 4))[0]]
        elif self.arch == unicorn.UC_ARCH_ARM64:
            argv = [
                self.getRegVal("X0"),
                self.getRegVal("X1"),
                self.getRegVal("X2"),
                self.getRegVal("X3"),
                self.getRegVal("X4"),
                self.getRegVal("X5"),
                self.getRegVal("X6"),
                self.getRegVal("X7")]
        else:
            argv = None
                
        return argv
 
    def _checkMemSize(self, size, userData):
        if size > MAX_ALLOC_SIZE:
            self.logger.debug("allocation size (%s) truncated @%s" % 
                          (self.hexString(size), self.hexString(userData["currAddr"])))
            size = MAX_ALLOC_SIZE
        return size
        
    # maps null memory as requested during emulation
    def _hookMemInvalid(self, uc, access, address, size, value, userData):
        self.logger.debug("invalid memory operation for %s @%s" %
                      (self.hexString(address), self.hexString(userData['currAddr'])))
        try:
            uc.mem_map(address & self.pageMask, PAGESIZE)
            self.writeEmuMem(address & self.pageMask, b"\x00" * PAGESIZE)
            self.logger.debug("allocated memory to %s" % self.hexString(address))
        except Exception:
            self.logger.debug("error writing to %s, changing IP from %s to %s" % (self.hexString(address), self.hexString(
                userData['currAddr']), self.hexString(userData['currAddr'] + userData['currAddrSize'])))
            userData['EmuHelper'].skipInstruction(userData)
        return True

    # cannot seem to move IP forward from this hook for some reason..
    # patches current instruction with NOPs
    def _hookInterrupt(self, uc, intno, userData):
        self.logger.debug("interrupt #%d received @%s" % ((intno), self.hexString(userData["currAddr"])))
        if self.arch == unicorn.UC_ARCH_X86:
            self.writeEmuMem(userData["currAddr"], X86NOP *
                         int(userData["currAddrSize"]))
        elif self.arch == unicorn.UC_ARCH_ARM:
            if self.mode == unicorn.UC_MODE_THUMB:
                self.writeEmuMem(userData["currAddr"],
                             ARMTHUMBNOP * int((userData["currAddrSize"] / 2)))
            else:
                self.writeEmuMem(
                    userData["currAddr"], ARMNOP * int((userData["currAddrSize"] / 4)))
        elif self.arch == unicorn.UC_ARCH_ARM64:
            self.writeEmuMem(
                userData["currAddr"], ARM64NOP * int((userData["currAddrSize"] / 4)))
        self.enteredBlock = False
        return True

    def normalizeApiName(self, funcName):
        if funcName[:2] == "j_":
            funcName = funcName[2:]
            
        # remove appended _l for locale flavors of string functions
        funcName = re.sub(r"_l$", "", funcName)
        
        # remove prepended underscores
        funcName = re.sub(r"^_+", "", funcName)
      
        return funcName
        
    # handle common runtime functions
    def _handleApiHooks(self, address, argv, funcName, userData):
        if funcName not in self.apiHooks:
            funcName = self.normalizeApiName(funcName)
            if funcName not in self.apiHooks:
                return False
        try:
            self.apiHooks[funcName](self, address, argv, funcName, userData)
        except Exception as e:
            self.logger.error("error handling API hook: %s @%s" % (e, self.hexString(address)))
            
        self.skipInstruction(userData)
        return True
    
    # instruction hook used by emulateRange function
    # implements bare bones instrumentation to handle basic code flow
    def _emulateRangeCodeHook(self, uc, address, size, userData):
        try:
            userData['currAddr'] = address
            userData['currAddrSize'] = size
            if self.arch == unicorn.UC_ARCH_ARM and userData["changeThumbMode"]:
                self._handleThumbMode(address)
                userData["changeThumbMode"] = False
                return

            # if strict mode is disabled, make instructions as we go as needed
            if not userData.get("strict", True):
                if self.analysisHelperFramework == "Radare2" or self.analysisHelper.getMnem(address) == "":
                    self.analysisHelper.makeInsn(address)
            
            if self.verbose > 0:
                if self.verbose > 1:
                    self.logger.debug(self.getEmuState())
                dis = self.analysisHelper.getDisasmLine(address)
                self.logger.debug("%s: %s" % (self.hexString(address), dis))

            # stop emulation if specified endAddr is reached
            if userData.get("endAddr", None) is not None:
                if address == userData["endAddr"]:
                    self.stopEmulation(userData)
                    return
            if userData.get("strict", True) and self._isBadBranch(userData):
                self.skipInstruction(userData)
                return
            # stop annoying run ons if we end up somewhere we dont belong
            if self.uc.mem_read(address, size) == b"\x00" * size:
                self.logger.debug("pc ended up in null memory @%s" %
                              self.hexString(address))
                self.stopEmulation(userData)
                return

            # otherwise, stop emulation when returning from function emulation began in
            elif ("funcStart" in userData and self.isRetInstruction(address) and
                    self.analysisHelper.getFuncStart(address) ==
                    userData["funcStart"]):
                self.stopEmulation(userData)
                return
            elif self.isRetInstruction(address) and self.arch == unicorn.UC_ARCH_ARM:
                # check mode of return address if ARM
                #retAddr = self.getEmuPtr(self.getRegVal("LR"))
                #if self.analysisHelper.isThumbMode(retAddr):
                #    userData["changeThumbMode"] = True
                userData["changeThumbMode"] = True

            if (self.analysisHelper.getMnem(address).upper() in self.callMnems or
                    (self.analysisHelper.getMnem(address).upper() == "B" and
                     self.analysisHelper.getNameAddr(self.analysisHelper.getOperand(address, 0)) ==
                     self.analysisHelper.getFuncStart(
                        self.analysisHelper.getNameAddr(self.analysisHelper.getOperand(address, 0))))):
                        
                funcName = self.getCallTargetName(address)
                if userData["callHook"]:
                    userData["callHook"](address, self.getArgv(), funcName, userData)

                if self.arch == unicorn.UC_ARCH_ARM:
                    userData["changeThumbMode"] = True
                    
                # if the pc has been changed by the hook, don't skip instruction and undo the change
                if self.getRegVal("pc") != userData["currAddr"]:
                    # get SP delta value for next instruction to adjust stack accordingly since we are skipping this
                    # instruction
                    uc.reg_write(self.regs["sp"], self.getRegVal("sp") +
                                    self.analysisHelper.getSpDelta(self.getRegVal("pc")))
                    return
                 
                if userData["hookApis"] and self._handleApiHooks(address, self.getArgv(), funcName, userData):
                    return
                
                # skip calls if specified or there are no instructions to emulate at destination address
                if (userData["skipCalls"] is True or
                        (self.analysisHelper.getOpndType(address, 0) == self.analysisHelper.o_near and
                         uc.mem_read(self.analysisHelper.getOpndValue(address, 0), self.size_pointer) ==
                         b"\x00" * self.size_pointer)):
                    self.skipInstruction(userData)
            # handle x86 instructions moving import pointers to a register
            elif (self.analysisHelper.getMnem(address).lower() == "mov" and 
                  self.analysisHelper.getOpndType(address, 1) == self.analysisHelper.o_mem and 
                  self.analysisHelper.getOpndType(address, 0) == self.analysisHelper.o_reg and
                  (len(self.analysisHelper.getOperand(address, 0)) == 3 and
                  (self.analysisHelper.getOperand(address, 1)[:3] == "ds:" or 
                  "sym.imp." in self.analysisHelper.getOperand(address, 1)) and 
                  uc.mem_read(self.analysisHelper.getOpndValue(address, 1), self.size_pointer) ==
                  b"\x00" * self.size_pointer)):             
                  uc.reg_write(self.regs[self.analysisHelper.getOperand(address, 0)], 
                               self.analysisHelper.getOpndValue(address, 1))
                  self.skipInstruction(userData)

        except Exception as err:
            self.logger.error("exception in emulateRangeCodehook @%s: %s" % (self.hexString(address), str(err)))
            self.stopEmulation(userData)

    # instruction hook used by emulateBytes function
    # implements bare bones instrumentation to handle basic code flow
    def _emulateBytesCodeHook(self, uc, address, size, userData):
        try:
            userData['currAddr'] = address
            userData['currAddrSize'] = size
            # stop emulation if specified endAddr is reached
            if userData["endAddr"] is not None:
                if address == userData["endAddr"]:
                    self.stopEmulation(userData)
                    return

            # stop annoying run ons if we end up somewhere we dont belong
            if self.uc.mem_read(address, 0x10) == b"\x00" * 0x10:
                self.stopEmulation(userData)
                self.logger.debug("pc ended up in null memory @%s" %
                              self.hexString(address))
                return

        except Exception as err:
            self.logger.error("exception in emulateBytesCodehook @%s: %s" % (self.hexString(address), str(err)))
            self.stopEmulation(userData)

    # this instruction hook is used by the iterate feature, forces execution down a specified path
    def _guidedHook(self, uc, address, size, userData):
        
        try:
            userData['currAddr'] = address
            userData['currAddrSize'] = size
            if self.arch == unicorn.UC_ARCH_ARM and userData["changeThumbMode"]:
                self._handleThumbMode(address)
                userData["changeThumbMode"] = False
                return
            if self.verbose > 0:
                if self.verbose > 1:
                    self.logger.debug(self.getEmuState())
                dis = self.analysisHelper.getDisasmLine(address)
                self.logger.debug("%s: %s" % (self.hexString(address), dis))
            if self.arch == unicorn.UC_ARCH_ARM:
                # since there are lots of bad branches during emulation and we are forcing it anyways
                if self.analysisHelper.getMnem(address)[:3].upper() in ["TBB", "TBH"]:
                    # skip over interleaved jump table
                    nextInsnAddr = self.analysisHelper.skipJumpTable(address + size)
                    self.changeProgramCounter(userData, nextInsnAddr)
                    return
            elif userData.get("strict", True) and self._isBadBranch(userData):
                self.skipInstruction(userData)
                return

            flow, paths = userData["targetInfo"][userData["targetVA"]]
            # check if we are out of our block bounds or re-entering our block in a loop
            bbEnd = flow[paths[self.pathIdx][self.blockIdx]][1]
            bbStart = flow[paths[self.pathIdx][self.blockIdx]][0]
            if address == bbStart and self.enteredBlock is True:
                if self.blockIdx < len(paths[self.pathIdx]) - 1:
                    self.logger.debug("loop re-entering block #%d (%s -> %s), forcing PC to %s" %
                                  (self.blockIdx, self.hexString(bbStart), self.hexString(bbEnd),
                                   self.hexString(flow[paths[self.pathIdx][self.blockIdx + 1]][0])))
                    # force PC to follow paths
                    uc.reg_write(self.regs["pc"], flow[paths[self.pathIdx][self.blockIdx + 1]][0])
                    self.blockIdx += 1
                    self.enteredBlock = False
                    if self.arch == unicorn.UC_ARCH_ARM:
                        userData["changeThumbMode"] = True
                    return
                else:
                    self.logger.debug(
                        "loop re-entering block #%d (%s -> %s), but no more blocks! bailing out of this function.." %
                        (self.blockIdx, self.hexString(bbStart), self.hexString(bbEnd)))
                    self.stopEmulation(userData)
                    return
            elif (address > bbEnd or address < bbStart):
                # check if we skipped over our target (our next block index is out of range), this can happen in ARM
                # with conditional instructions
                if self.blockIdx + 1 >= len(paths[self.pathIdx]):
                    self.logger.debug(
                        "we missed our target! bailing out of this function..")
                    self.stopEmulation(userData)
                    return
                self.logger.debug("%s is outside of block #%d (%s -> %s), forcing PC to %s" %
                              (self.hexString(address),
                               self.blockIdx, self.hexString(bbStart),
                               self.hexString(bbEnd), 
                               self.hexString(flow[paths[self.pathIdx][self.blockIdx + 1]][0])))
                # force PC to follow paths
                uc.reg_write(self.regs["pc"], flow[paths[self.pathIdx][self.blockIdx + 1]][0])
                self.blockIdx += 1
                self.enteredBlock = False
                if self.arch == unicorn.UC_ARCH_ARM:
                    userData["changeThumbMode"] = True
                return
            
            if address == bbStart:
                self.enteredBlock = True
            # possibly a folded instruction or invalid instruction
            if self.analysisHelper.getMnem(address) == "":
                if self.analysisHelper.getMnem(address + size) == "":
                    if self.analysisHelper.getMnem(address + size * 2) == "":
                        self.logger.debug(
                            "invalid instruction encountered @%s, bailing.." % self.hexString(address))
                        self.stopEmulation(userData)
                    return
                return

            # stop annoying run ons if we end up somewhere we dont belong
            if self.uc.mem_read(address, 0x10) == b"\x00" * 0x10:
                self.logger.debug("pc ended up in null memory @%s" %
                              self.hexString(address))
                self.stopEmulation(userData)
                return
            
            # this is our stop, this is where we trigger user-defined callback with our info
            if address == userData["targetVA"]:
                self.logger.debug("target %s hit" %
                              self.hexString(userData["targetVA"]))
                self._targetHit(address, userData)
                self.stopEmulation(userData)
            elif address in userData["targetInfo"]:
                # this address is another target in the dict, process it and continue onward
                self.logger.debug("target %s found on the way to %s, processing" % (
                    self.hexString(address), self.hexString(userData["targetVA"])))
                self._targetHit(address, userData)

            if (self.analysisHelper.getMnem(address).upper() in self.callMnems or
                (self.analysisHelper.getMnem(address).upper() == "B" and
                 self.analysisHelper.getNameAddr(self.analysisHelper.getOperand(address, 0)) ==
                 self.analysisHelper.getFuncStart(
                 self.analysisHelper.getNameAddr(self.analysisHelper.getOperand(address, 0))))):
                 
                funcName = self.getCallTargetName(address)
                if userData["callHook"]:
                    userData["callHook"](address, self.getArgv(), funcName, userData)

                if self.arch == unicorn.UC_ARCH_ARM:
                    userData["changeThumbMode"] = True

                # if the pc has been changed by the hook, don't skip instruction and undo the change
                if self.getRegVal("pc") != userData["currAddr"]:
                    # get SP delta value for next instruction to adjust stack accordingly since we are skipping this
                    # instruction
                    uc.reg_write(self.regs["sp"], self.getRegVal("sp") +
                                 self.analysisHelper.getSpDelta(self.getRegVal("pc")))
                    return
                
                if userData["hookApis"] and self._handleApiHooks(address, self.getArgv(), funcName, userData):
                    return
                    
                # if you change the program counter, it undoes your call to emu_stop()
                if address != userData["targetVA"]:
                    self.skipInstruction(userData)
                    
            elif self.isRetInstruction(address):
                # self.stopEmulation(userData)
                self.skipInstruction(userData)
                return

        except Exception as e:
            self.logger.error("exception in _guidedHook @%s: %s" % (self.hexString(address), e))
            self.stopEmulation(userData)


    # checks ARM mode for address and aligns address accordingly
    def _handleThumbMode(self, address):
        if self.analysisHelper.isThumbMode(address):
            self.uc.reg_write(self.regs["pc"], self.getRegVal("pc") | 1)
            self.mode = unicorn.UC_MODE_THUMB
        else:
            self.uc.reg_write(self.regs["pc"], self.getRegVal("pc") & ~1)
            self.mode = unicorn.UC_MODE_ARM

    # called when an iterate target is reached
    def _targetHit(self, address, userData):
        try:
            argv = self.getArgv()
            userData["targetCallback"](self, address, argv, userData)
        except Exception as e:
            self.logger.error("exception in targetCallback function @%s: %s" % (self.hexString(address), str(e)))
        userData["visitedTargets"].append(address)

    # this only works for IDA Pro since radare2 will always disassemble
    def _isBadBranch(self, userData):
        if self.arch == unicorn.UC_ARCH_ARM64:
            if (self.analysisHelper.getMnem(userData["currAddr"]).upper() in ["BR", "BREQ"] and
                    self.analysisHelper.getOpndType(userData["currAddr"], 0) == self.analysisHelper.o_reg):
                if (self.analysisHelper.getMnem(
                        self.getRegVal(self.analysisHelper.getOperand(userData["currAddr"], 0)
                        ))) == "":
                    return True
        elif self.arch == unicorn.UC_ARCH_X86:
            if (self.analysisHelper.getMnem(userData["currAddr"]).lower() == "jmp" and
                    self.analysisHelper.getOpndType(userData["currAddr"], 0) == self.analysisHelper.o_reg):
                if (self.analysisHelper.getMnem
                   (self.getRegVal(self.analysisHelper.getOperand(userData["currAddr"], 0))) == ""):
                    self.logger.debug("bad branch detected @%s" % self.hexString(userData["currAddr"]))
                    return True
        return False
    
    
    # recursively searches control flow graph dict returned by _explore for a  
    # single path from currentNode to target basic block, check path parameter upon return
    def _findPathFromGraph(self, path, graph, currentNode, target):
        if currentNode not in graph:
            return False
        for node in graph[currentNode]:
            if node in path:
                continue
            path.append(node)
            if node == target:
                return True
            if self._findPathFromGraph(path, graph, node, target):
                return True
            else:
                path.pop()
        return False
        
    # recursively searches control flow graph dict returned by _explore for 
    # up to maxPaths from currentNode to basic blocks in targets list, check paths parameter upon return
    def _findPathsFromGraph(self, paths, path, graph, currentNode, targets, maxPaths, searchedNodes, maxNodes):
        if searchedNodes == 0:
            self.searchedNodes = 0
        if currentNode not in graph:
            return
        if len(paths) >= maxPaths or self.searchedNodes >= maxNodes:
            return
        self.searchedNodes += 1
        for node in graph[currentNode]:
            if node in path:
                continue
            path.append(node)
            if node in targets:
                paths.append(deepcopy(path))
                path.pop()
                return
            self._findPathsFromGraph(paths, path, graph, node, targets, maxPaths, self.searchedNodes, maxNodes)
            path.pop()
        
    # returns a dictionary where the key is a node in the control flow graph 
    # and its value is a list of its successor nodes
    def _explore(self, start_bb, end_bb=None):
        stack = []
        discovered = []
        graph = {}
        stack.append(start_bb)
        while len(stack) > 0:
            bb = stack.pop()
            if bb.id not in discovered:
                discovered.append(bb.id)
                graph[bb.id] = []
                for block in bb.succs():
                    stack.append(block)
                    graph[bb.id].append(block.id)
                    if end_bb is not None and block.id == end_bb.id:
                        return graph
                    
        return graph

    def _regionInSegment(self, addr, size):
        segs = []
        for segVA in self.analysisHelper.getSegments():
            endVA = self.analysisHelper.getSegmentEnd(segVA)
            segs.append((segVA, endVA))

        for seg in segs:
            if ((seg[0] <= addr and seg[1] > addr) or # starts in segment
                (seg[0] <= addr + size and seg[1] > addr + size) or # ends in segment
                (seg[0] > addr and seg[1] < addr + size) # swallows segment
                ):
                return True

        return False

    def _regionOverlapsWithExistingRegion(self, addr, size):
        for region in self.uc.mem_regions():
            # if start or end of region falls in range of a previous region
            if ((addr >= region[0] and addr < region[1]) or
                    (addr + size >= region[0] and addr + size < region[1])):
                return True
            # if region completely envelopes a previous region
            if addr < region[0] and addr + size > region[1]:
                return True

        return False
    
    def _findUnusedMemRegion(self, size):
        candidate = 0x10000
        maxAddr = self.pageMask + 0x1000
        size = self.pageAlignUp(size)
        while candidate < maxAddr:
            if not self._regionOverlapsWithExistingRegion(candidate, size) and not self._regionInSegment(candidate, size):
                break

            candidate += 0x1000

        if candidate < maxAddr:
            return candidate

        self.logger.error("not enough memory for allocation!")
        return None
    
    def _cloneEmuMem(self, eh):
        self.resetEmulatorMemory()
        self.baseAddr = eh.baseAddr
        self.logger.debug("cloning provided emu memory")
        for region in eh.uc.mem_regions():
            size = region[1] - region[0] + 1
            self.logger.debug("mapping %s bytes @%s" %
                      (self.hexString(size), self.hexString(region[0])))
            self.uc.mem_map(region[0], size)
            self.logger.debug("copying region")
            self.writeEmuMem(region[0], eh.getEmuBytes(region[0], size))
        self._buildStack()
        

    # stack setup
    # stack pointer will begin in the middle of allocated stack size
    def _buildStack(self):
        self.stack = self.allocEmuMem(self.stackSize) + self.stackSize // 2 # fix for python3 
        self.writeEmuMem(self.stack - self.stackSize// 2, (b"\x00") * self.stackSize)

    def _enableVFP(self):
        if self.arch == unicorn.UC_ARCH_ARM:
            # for ARM, we must run this code in order to enable vector instructions in our emulator
            """
            mov.w r0, #0xf00000
            mcr p15, #0x0, r0, c1, c0, #0x2
            isb sy
            mov.w r3, #0x40000000
            vmsr fpexc, r3
            """
            # ENABLE_VFP_CODE = "\x0f\x06\xa0\xe3\x50\x0f\x01\xee\x6f\xf0\x7f\xf5\x01\x31\xa0\xe3\x10\x3a\xe8\xee"
            # self.emulateBytes(ENABLE_VFP_CODE, {}, [])
            tmp = self.uc.reg_read(unicorn.arm_const.UC_ARM_REG_C1_C0_2)
            self.uc.reg_write(unicorn.arm_const.UC_ARM_REG_C1_C0_2, tmp | (0xf << 20))
            self.uc.reg_write(unicorn.arm_const.UC_ARM_REG_FPEXC, 0x40000000)
        elif self.arch == unicorn.UC_ARCH_ARM64:
            """
            https://static.docs.arm.com/ddi0487/ca/DDI0487C_a_armv8_arm.pdf
            MRS X2, CPACR_EL1
            ORR X2, X2, #0x300000 # <-- set bits 20,21 to disable trapping for FP related instructions
            MSR  CPACR_EL1, X2
            NOP # <-- handle Unicorn bug
            """
            ENABLE_VFP_CODE = b"\x42\x10\x38\xd5\x42\x04\x6c\xb2\x42\x10\x18\xd5\x1f\x20\x03\xd5"
            self.emulateBytes(ENABLE_VFP_CODE)

    # prepare thread context
    def _prepEmuContext(self, registers=None, stack=None):
        mu = self.uc
        for reg in self.regs:
            mu.reg_write(self.regs[reg], 0)
        mu.reg_write(self.regs["sp"], self.stack)
        if registers:
            for reg in registers:
                val = registers[reg]
                if isinstance(val, str) or isinstance(val, bytes) or isinstance(val, bytearray):
                    mem = self.allocEmuMem(len(val))
                    self.writeEmuMem(mem, val)
                    val = mem
                elif isinstance(val, (int, long)):
                    pass
                else:
                    self.logger.error("incorrect type for %s" % reg)
                    return None
                mu.reg_write(self.regs[reg], val)
                registers[reg] = val

        # setup stack
        if stack:
            for i in range(0, len(stack)):
                if isinstance(stack[i], str) or isinstance(stack[i], bytes) or isinstance(stack[i], bytearray):
                    mem = self.allocEmuMem(len(stack[i]))
                    self.writeEmuMem(mem, stack[i])
                    stack[i] = mem
                    val = mem
                elif isinstance(stack[i], (int, long)):
                    val = stack[i]
                else:
                    self.logger.error("incorrect type for stack[%d]" % (i))
                    return None

                self.writeEmuMem(self.getRegVal("sp") + i *
                             self.size_pointer, struct.pack(self.pack_fmt, val))
<|MERGE_RESOLUTION|>--- conflicted
+++ resolved
@@ -1,2193 +1,2185 @@
-############################################
-# Copyright (C) 2018 FireEye, Inc.
-#
-# Licensed under the Apache License, Version 2.0, <LICENSE-APACHE or
-# http://apache.org/licenses/LICENSE-2.0> or the MIT license <LICENSE-BSD-3-CLAUSE or
-# https://opensource.org/licenses/BSD-3-Clause>, at your option. This file may not be
-# copied, modified, or distributed except according to those terms.
-#
-# Author: James T. Bennett
-#
-# flare-emu combines Unicorn and a choice of binary analysis engine to provide emulation support for
-# reverse engineers
-# Currently supports 32-bit and 64-bit x86, ARM, and ARM64
-# Dependencies:
-# https://github.com/unicorn-engine/unicorn
-############################################
-
-from __future__ import print_function
-import unicorn
-import unicorn.x86_const
-import unicorn.arm_const
-import unicorn.arm64_const
-from copy import deepcopy
-import logging
-import struct
-import re
-import flare_emu_hooks
-import types
-import sys
-
-
-
-PAGESIZE = 0x1000
-PAGEALIGNCHECK = 0xfff
-X86NOP = b"\x90"
-ARMTHUMBNOP = b"\x00\xbf"
-ARMNOP = b"\x00\xf0\x20\xe3"
-ARM64NOP = b"\x1f\x20\x03\xd5"
-MAX_ALLOC_SIZE = 10 * 1024 * 1024
-MAXCODEPATHS = 20
-MAXNODESEARCH = 100000
-try:
-    long        # Python 2
-except NameError:
-    long = int  # Python 3
-
-# parent class to provide binary analysis engine support for EmuHelper class
-# subclassed by Radare2AnalysisHelper and IdaProAnalysisHelper
-class AnalysisHelper(object):
-    def __init__(self):
-        self.o_reg = 1
-        self.o_mem = 2
-        self.o_phrase = 3
-        self.o_displ = 4
-        self.o_imm = 5
-        self.o_far = 6
-        self.o_near = 7
-
-    def getFuncStart(self, addr):
-        pass
-
-    def getFuncEnd(self, addr):
-        pass
-
-    def getFuncName(self, addr):
-        pass
-
-    def getMnem(self, addr):
-        pass
-
-    # gets address of last instruction in the basic block containing addr
-    def getBlockEndInsnAddr(self, addr):
-        pass
-
-    def skipJumpTable(self, addr):
-        pass
-
-    def getMinimumAddr(self):
-        pass
-
-    def getMaximumAddr(self):
-        pass
-
-    def getBytes(self, addr, size):
-        pass
-
-    def getCString(self, addr):
-        pass
-
-    def getOperand(self, addr, opndNum):
-        pass
-
-    def getWordValue(self, addr):
-        pass
-
-    def getDwordValue(self, addr):
-        pass
-
-    def getQWordValue(self, addr):
-        pass
-
-    def isThumbMode(self, addr):
-        pass
-
-    # for segment/section related functions, IDA Pro calls everything segments
-    # while Radare2 maintains the distinction. PE's do not have segments, but sections,
-    # while ELFs and Mach-Os have both. We will maintain the distinction when the underlying
-    # framework supports it.
-    def getSegmentName(self, addr):
-        pass
-
-    def getSegmentStart(self, addr):
-        pass
-
-    def getSegmentEnd(self, addr):
-        pass
-
-    # gets the number of defined bytes in the segment containing addr.
-    # used when loading the binary to determine how many bytes to copy
-    # to emulator memory from each segment, because IDA Pro may have
-    # undefined bytes.
-    def getSegmentDefinedSize(self, addr):
-        pass
-
-    def getSegmentSize(self, addr):
-        pass
-        
-    def getSegments(self):
-        pass
-        
-    def getSectionName(self, addr):
-        pass
-
-    def getSectionStart(self, addr):
-        pass
-
-    def getSectionEnd(self, addr):
-        pass
-
-    def getSectionSize(self, addr):
-        pass
-
-    def getSections(self):
-        pass
-
-    # gets disassembled instruction with names and comments as a string
-    def getDisasmLine(self, addr):
-        pass
-
-    def getName(self, addr):
-        pass
-
-    def getNameAddr(self, name):
-        pass
-
-    def getOpndType(self, addr, opndNum):
-        pass
-
-    def getOpndValue(self, addr, opndNum):
-        pass
-
-    def makeInsn(self, addr):
-        pass
-
-    def createFunction(self, addr):
-        pass
-
-    def getFlowChart(self, addr):
-        pass
-
-    def getSpDelta(self, addr):
-        pass    
-
-    def getXrefsTo(self, addr):
-        pass
-
-    def getBlockByAddr(self, addr, flowchart):
-        pass
-
-    def getArch(self):
-        pass
-
-    def getBitness(self):
-        pass
-
-    def getFileType(self):
-        pass
-
-    def getInsnSize(self, addr):
-        pass
-
-    def isTerminatingBB(self, addr):
-        pass
-
-    def getTerminatingBBs(self, flowchart):
-        term_bbs = []
-        for bb in flowchart:
-            if self.isTerminatingBB(bb):
-                term_bbs.append(bb)
-        return term_bbs
-
-    def getStartBB(self, addr, flowchart):
-        funcStart = self.getFuncStart(addr)
-        for bb in flowchart:
-            if bb.start_ea == funcStart:
-                return bb
-
-    def getBlockIdByVA(self, targetVA, flowchart):
-        return self.getBlockByVA(targetVA, flowchart).id
-
-    def getBlockByVA(self, targetVA, flowchart):
-        for bb in flowchart:
-            if targetVA >= bb.start_ea and targetVA < bb.end_ea:
-                return bb
-                
-    def getBlockById(self, id, flowchart):
-        for bb in flowchart:
-            if bb.id == id:
-                return bb
-
-    def skipJumpTable(self, addr):
-        pass
-
-    def normalizeFuncName(self, funcName, extra=False):
-        pass
-
-    def setName(self, addr, name, size=0):
-        pass
-
-    def setComment(self, addr, comment):
-        pass
-
-
-class EmuHelper():
-    def __init__(self, verbose=0, emuHelper=None, samplePath=None):
-        self.verbose = verbose
-        self.logger = logging.getLogger(__name__)
-<<<<<<< HEAD
-        self.logger.setLevel(loglevel)
-        if isinstance(loglevel, str):
-            loglevel = loglevel.upper()
-
-        logging.basicConfig(format='%(name)s:%(levelname)s:%(message)s', level=loglevel)
-=======
->>>>>>> 4978d35a
-        self.stack = 0
-        self.stackSize = 0x2000
-        self.size_DWORD = 4
-        self.size_pointer = 0
-        self.callMnems = ["CALL", "BL", "BLX", "BLR",
-                          "BLXEQ", "BLEQ", "BLREQ"]
-        self.paths = {}
-        self.filetype = "UNKNOWN"
-        self.uc = None
-        self.h_userhook = None
-        self.h_memaccesshook = None
-        self.h_codehook = None
-        self.h_memhook = None
-        self.h_inthook = None
-        self.enteredBlock = False
-        self.hookData = {}
-
-        if samplePath is not None:
-            try:
-                import flare_emu_radare
-            except Exception as e:
-                self.logger.error("error importing flare_emu_radare: %s" % e)
-                return
-                
-            # copy Radare2AnalysisHelper to skip reanalyzing binary and save time
-            if emuHelper is not None:
-                self.analysisHelper = emuHelper.analysisHelper
-                self.analysisHelper.eh = self
-            else:
-                self.analysisHelper = flare_emu_radare.Radare2AnalysisHelper(samplePath, self)
-            self.analysisHelperFramework = "Radare2"
-        else:
-            try:
-                import flare_emu_ida
-            except:
-                self.logger.error("error importing flare_emu_ida: specify samplePath to use radare2 or run under IDA Pro 7+")
-                return
-            self.analysisHelper = flare_emu_ida.IdaProAnalysisHelper(self)
-            self.analysisHelperFramework = "IDA Pro"
-            import idaapi
-            
-            
-
-        self.initEmuHelper()
-        if emuHelper is not None:
-            self._cloneEmuMem(emuHelper)
-        else:
-            self.reloadBinary()
-
-    # startAddr: address to start emulation
-    # endAddr: address to end emulation, this instruction is not executed. 
-    #     if not provided, emulation stops when starting function is exited 
-    #     (function must end with a return instruction)
-    # registers: a dict whose keys are register names and values are
-    #     register values, all unspecified registers will be initialized to 0
-    # stack: a list of values to be setup on the stack before emulation.
-    #     if X86 you must account for SP+0 (return address).
-    #     for the stack and registers parameters, specifying a string will 
-    #     allocate memory, write the string to it, and write a pointer to that 
-    #     memory in the specified register/arg
-    # instructionHook: instruction hook func that runs AFTER emulateRange's hook
-    # hookData: user-defined data to be made available in instruction hook
-    #     function, care must be taken to not use key names already used by
-    #     flare_emu in userData dictionary
-    # skipCalls: emulator will skip over call instructions and adjust the
-    #     stack accordingly, defaults to True
-    # emulateRange will always skip over calls to empty memory
-    # callHook: callback function that will be called whenever the emulator
-    #     encounters a "call" instruction. keep in mind your skipCalls value
-    #     and that emulateRange will always skip over calls to empty memory
-    # memAccessHook: hook function that runs when the emulator encounters a
-    #     memory read or write
-    # hookApis: set to False if you don't want flare-emu to emulate common 
-    #     runtime memory and string functions, defaults to True
-    # returns the emulation object in its state after the emulation completes
-    # strict: checks branch destinations to ensure the disassembler expects
-    #     instructions, otherwise skips branch instruction. if disabled, 
-    #     will make code in disassembler as it emulates (DISABLE WITH CAUTION). 
-    #     enabled by default
-    # count: Value passed to unicorn's uc_emu_start to indicate max number of
-    #     instructions to emulate, Defaults to 0 (all code available).
-    def emulateRange(self, startAddr, endAddr=None, registers=None, stack=None, instructionHook=None, callHook=None,
-                     memAccessHook=None, hookData=None, skipCalls=True, hookApis=True, strict=True, count=0):
-        if registers is None:
-            registers = {}
-        if stack is None:
-            stack = []
-        userData = {"EmuHelper": self, "funcStart": self.analysisHelper.getFuncStart(startAddr),
-                    "funcEnd": self.analysisHelper.getFuncEnd(startAddr), "skipCalls": skipCalls, "strict": strict,
-                    "endAddr": endAddr, "callHook": callHook, "hookApis": hookApis, "count": count}
-        if hookData:
-            userData.update(hookData)
-        if userData["funcEnd"] is None:
-            userData["funcEnd"] = userData["endAddr"]
-        mu = self.uc
-        self._prepEmuContext(registers, stack)
-        self.resetEmuHooks()
-        self.h_codehook = mu.hook_add(
-            unicorn.UC_HOOK_CODE, self._emulateRangeCodeHook, userData)
-        if instructionHook:
-            self.h_userhook = mu.hook_add(unicorn.UC_HOOK_CODE, instructionHook, userData)
-        if memAccessHook:
-            self.h_memaccesshook = self.uc.hook_add(unicorn.UC_HOOK_MEM_READ | unicorn.UC_HOOK_MEM_WRITE, 
-                                                    memAccessHook, userData)
-        self.h_memhook = mu.hook_add(unicorn.UC_HOOK_MEM_READ_UNMAPPED | unicorn.UC_HOOK_MEM_WRITE_UNMAPPED |
-                                     unicorn.UC_HOOK_MEM_FETCH_UNMAPPED, self._hookMemInvalid, userData)
-        self.h_inthook = mu.hook_add(
-            unicorn.UC_HOOK_INTR, self._hookInterrupt, userData)
-        if self.arch == unicorn.UC_ARCH_ARM:
-            userData["changeThumbMode"] = True
-        mu.emu_start(startAddr, userData["funcEnd"], count=count)
-        self.hookData = userData
-        return mu
-        
-    # call emulateRange using selected instructions in IDA Pro as start/end addresses
-    def emulateSelection(self, registers=None, stack=None, instructionHook=None, callHook=None,
-                     memAccessHook=None, hookData=None, skipCalls=True, hookApis=True, count=0):
-        import idaapi
-        try:
-            selection = idaapi.read_selection()
-        except TypeError:
-            selection = idaapi.read_range_selection(None)
-        if selection[0]:
-            self.emulateRange(selection[1], selection[2], registers, stack, instructionHook, 
-                              callHook, memAccessHook, hookData, skipCalls, hookApis, count=count)
-        else:
-            self.logger.error("emulateSelection is only available for IDA Pro")
-
-    # target: finds first path through function to target using depth first
-    #     search for each address in list, if a single address is specified,
-    #     does so for each xref to target address
-    #     emulates each target's function, forcing path to target, then
-    #     executes callback function providing emu object and arguments
-    # instructionHook: user-defined instruction hook to run AFTER guidedHook that
-    #     forces execution
-    # hookData: user-defined data to be made available in instruction hook
-    #     function, care must be taken to not use key names already used by
-    #     flare_emu in userData dictionary
-    # preEmuCallback: a callback that is called BEFORE each emulation run
-    # callHook: a callback that is called whenever the emulator encounters a
-    #     "call" instruction. hook or no, after a call instruction, the
-    #     program counter is advanced to the next instruction and the stack is
-    #     automatically cleaned up
-    # resetEmuMem: if set to True, unmaps all allocated emulator memory and
-    #     reloads the binary from the IDB into emulator memory before each
-    #     emulation run. can significantly increase script run time, defaults
-    #     to False
-    # hookApis: set to False if you don't want flare-emu to emulate common 
-    # runtime memory and string functions, defaults to True
-    # memAccessHook: hook function that runs when the emulator encounters a
-    #     memory read or write
-    def iterate(self, target, targetCallback, preEmuCallback=None, callHook=None, instructionHook=None,
-                hookData=None, resetEmuMem=False, hookApis=True, memAccessHook=None):
-        if target is None:
-            return
-
-        targetInfo = {}
-        if type(target) in [int, long]:
-            self.logger.debug("iterate target function: %s" %
-                          self.hexString(target))
-            xrefs = self.analysisHelper.getXrefsTo(target)
-            for i, x in enumerate(xrefs):
-                # get unique functions from xrefs that we need to emulate
-                funcStart = self.analysisHelper.getFuncStart(x)
-                if funcStart == None:
-                    continue
-                if self.analysisHelper.getMnem(x).upper() not in ["CALL", "JMP", "BL", "BLX", "B", "BLR"]:
-                    continue
-
-                self.logger.debug("getting a path to %s, %d of %d" %
-                              (self.hexString(x), i + 1, len(xrefs)))
-                flow, paths = self.getPath(x)
-                if flow is not None:
-                    targetInfo[x] = (flow, paths)
-        elif isinstance(target, list):
-            for i, t in enumerate(target):
-                self.logger.debug("getting a path to %s, %d of %d" %
-                              (self.hexString(t), i + 1, len(target)))
-                flow, paths = self.getPath(t)
-                if flow is not None:
-                    targetInfo[t] = (flow, paths)
-        if len(targetInfo) <= 0:
-            self.logger.debug("no targets to iterate")
-            return
-
-        userData = {}
-        userData["targetInfo"] = targetInfo
-        userData["targetCallback"] = targetCallback
-        userData["callHook"] = callHook
-        userData["EmuHelper"] = self
-        userData["hookApis"] = hookApis
-        if hookData:
-            userData.update(hookData)
-        self.resetEmuHooks()
-        self.h_codehook = self.uc.hook_add(
-            unicorn.UC_HOOK_CODE, self._guidedHook, userData)
-        if instructionHook:
-            self.h_userhook = self.uc.hook_add(unicorn.UC_HOOK_CODE, instructionHook, userData)
-        if memAccessHook:
-            self.h_memaccesshook = self.uc.hook_add(unicorn.UC_HOOK_MEM_READ | unicorn.UC_HOOK_MEM_WRITE, 
-                                                    memAccessHook, userData)
-        self.h_memhook = self.uc.hook_add(unicorn.UC_HOOK_MEM_READ_UNMAPPED | unicorn.UC_HOOK_MEM_WRITE_UNMAPPED |
-                                          unicorn.UC_HOOK_MEM_FETCH_UNMAPPED, self._hookMemInvalid, userData)
-        self.h_inthook = self.uc.hook_add(
-            unicorn.UC_HOOK_INTR, self._hookInterrupt, userData)
-        self.blockIdx = 0
-        cnt = 1
-
-        # read targets from dict to go from higher to lower addresses
-        # this is done to optimize loop by allowing hook to check for and remove other targets visited en route to
-        # current target
-        prev_target_info_len = len(userData["targetInfo"])
-        while len(userData["targetInfo"]) > 0:
-            # Fixes potential edge-case for infinite loop where the target VAs are never reached
-            #  and the length never decreases. This modification verifies that the target VAs
-            #  are being deleted; otherwise, breaks out of the while loop.
-            if cnt > 1 and len(userData["targetInfo"]) == prev_target_info_len:
-                break
-            prev_target_info_len = len(userData["targetInfo"])
-
-            userData["targetVA"] = targetVA = sorted(
-                userData["targetInfo"].keys(), reverse=True)[0]
-            flow, paths = userData["targetInfo"][targetVA]
-            funcStart = flow[0][0]
-            self.pathIdx = 0
-            numTargets = len(userData["targetInfo"])
-            self.logger.debug("iterate run #%d, %d targets remaining: %s (%d paths)" % (
-                cnt, numTargets, self.hexString(targetVA), len(paths)))
-            cnt2 = 1
-            numPaths = len(paths)
-            for path in paths:
-                self.logger.debug("emulating path #%d of %d from %s to %s via basic blocks: %s" % (
-                    cnt2, numPaths, self.hexString(funcStart), self.hexString(targetVA), repr(path)))
-                for reg in self.regs:
-                    self.uc.reg_write(self.regs[reg], 0)
-                if resetEmuMem:
-                    self.reloadBinary()
-                self.uc.reg_write(self.regs["sp"], self.stack)
-                self.enteredBlock = False
-                userData["visitedTargets"] = []
-                if preEmuCallback:
-                    preEmuCallback(self, userData, funcStart)
-                if self.arch == unicorn.UC_ARCH_ARM:
-                    userData["changeThumbMode"] = True
-
-                self.uc.emu_start(funcStart, self.analysisHelper.getFuncEnd(funcStart))
-                self.pathIdx += 1
-                self.blockIdx = 0
-                cnt2 += 1
-                # remove visited targets during this run from our dict
-                for addr in userData["visitedTargets"]:
-                    del(userData["targetInfo"][addr])
-
-            cnt += 1
-
-        self.hookData = userData
-
-    # target: iterates paths through a function
-    # targetCallback: a callback that is called when target (function end)
-    #     is hit, providing arguments and userData
-    # preEmuCallback: a callback that is called BEFORE each emulation run
-    # callHook: a callback that is called whenever the emulator encounters a
-    #     "call" instruction. hook or no, after a call instruction, the
-    #     program counter is advanced to the next instruction and the stack is
-    #     automatically cleaned up
-    # instructionHook: user-defined instruction hook to run AFTER guidedHook that
-    #     forces execution
-    # hookData: user-defined data to be made available in instruction hook
-    #     function, care must be taken to not use key names already used by
-    #     flare_emu in userData dictionary
-    # resetEmuMem: if set to True, unmaps all allocated emulator memory and
-    #     reloads the binary from the IDB into emulator memory before each
-    #     emulation run. can significantly increase script run time, defaults
-    #     to False
-    # hookApis: set to False if you don't want flare-emu to emulate common
-    #     runtime memory and string functions, defaults to True
-    # memAccessHook: hook function that runs when the emulator encounters a
-    #     memory read or write
-    # maxPaths: maximum number of paths to discover and emulate for a function
-    # maxNodes: maximum number of nodes to go through before giving up
-    def iterateAllPaths(self, target, targetCallback, preEmuCallback=None, callHook=None, instructionHook=None,
-                        hookData=None, resetEmuMem=False, hookApis=True, memAccessHook=None, maxPaths=MAXCODEPATHS,
-                        maxNodes=MAXNODESEARCH):
-        flowchart = self.analysisHelper.getFlowChart(target)
-        # targets are all function ends
-        targets = [self.analysisHelper.getBlockEndInsnAddr(bb.start_ea, flowchart) for bb 
-                   in self.analysisHelper.getTerminatingBBs(flowchart)]
-
-        targetInfo = {}
-        for i, t in enumerate(targets):
-            self.logger.debug("getting paths to %s, %d of %d targets" %
-                          (self.hexString(t), i + 1, len(targets)))
-            flow, paths = self.getPathsToTarget(t, maxPaths, maxNodes)
-            if flow and paths:
-                targetInfo[t] = (flow, paths)
-        if len(targetInfo) <= 0:
-            self.logger.debug("iterateAllPaths: no targets to iterate for %s" % self.hexString(target))
-            return
-
-        userData = {}
-        userData["targetInfo"] = targetInfo
-        userData["targetCallback"] = targetCallback
-        userData["callHook"] = callHook
-        userData["EmuHelper"] = self
-        userData["hookApis"] = hookApis
-        if hookData:
-            userData.update(hookData)
-        self.internalRun = False
-        self.resetEmuHooks()
-        self.h_codehook = self.uc.hook_add(
-            unicorn.UC_HOOK_CODE, self._guidedHook, userData)
-        if instructionHook:
-            self.h_userhook = self.uc.hook_add(unicorn.UC_HOOK_CODE, instructionHook, userData)
-        if memAccessHook:
-            self.h_memaccesshook = self.uc.hook_add(unicorn.UC_HOOK_MEM_READ | unicorn.UC_HOOK_MEM_WRITE, 
-                                                    memAccessHook, userData)
-        self.h_memhook = self.uc.hook_add(unicorn.UC_HOOK_MEM_READ_UNMAPPED | unicorn.UC_HOOK_MEM_WRITE_UNMAPPED |
-                                          unicorn.UC_HOOK_MEM_FETCH_UNMAPPED, self._hookMemInvalid, userData)
-        self.h_inthook = self.uc.hook_add(
-            unicorn.UC_HOOK_INTR, self._hookInterrupt, userData)
-        self.blockIdx = 0
-        cnt = 1
-
-        for targetVA in sorted(userData["targetInfo"].keys(), reverse=True):
-            userData["targetVA"] = targetVA
-            flow, paths = userData["targetInfo"][targetVA]
-            funcStart = flow[0][0]
-            self.pathIdx = 0
-            numTargets = len(userData["targetInfo"])
-            self.logger.debug("run #%d, %d targets remaining: %s (%d paths)" % (
-            cnt, numTargets, self.hexString(targetVA), len(paths)))
-            cnt2 = 1
-            numPaths = len(paths)
-            for path in paths:
-                self.logger.debug("emulating path #%d of %d from %s to %s via basic blocks: %s" % (
-                    cnt2, numPaths, self.hexString(funcStart), self.hexString(targetVA), repr(path)))
-                for reg in self.regs:
-                    self.uc.reg_write(self.regs[reg], 0)
-                if resetEmuMem:
-                    self.reloadBinary()
-                self.uc.reg_write(self.regs["sp"], self.stack)
-                self.enteredBlock = False
-                userData["visitedTargets"] = []
-                if preEmuCallback:
-                    preEmuCallback(self, userData, funcStart)
-                if self.arch == unicorn.UC_ARCH_ARM:
-                    userData["changeThumbMode"] = True
-
-                self.uc.emu_start(funcStart, self.analysisHelper.getFuncEnd(funcStart))
-                self.pathIdx += 1
-                self.blockIdx = 0
-                cnt2 += 1
-            cnt += 1
-
-        self.hookData = userData
-
-    # simply emulates to the end of whatever bytes are provided
-    # these bytes are not loaded into IDB, only emulator memory
-    # analysisHelper APIs are not available for use in hooks here
-    def emulateBytes(self, bytes, registers=None, stack=None, baseAddr=0x400000, instructionHook=None,
-                     memAccessHook=None, hookData=None):
-        if registers is None:
-            registers = {}
-        if stack is None:
-            stack = []
-        userData = {}
-        if hookData:
-            userData.update(hookData)
-        baseAddr = self.loadBytes(bytes, baseAddr)
-        endAddr = baseAddr + len(bytes)
-        userData["endAddr"] = endAddr
-        mu = self.uc
-        self._prepEmuContext(registers, stack)
-        self.resetEmuHooks()
-        self.h_codehook = mu.hook_add(
-            unicorn.UC_HOOK_CODE, self._emulateBytesCodeHook, userData)
-        if instructionHook:
-            self.h_userhook = mu.hook_add(unicorn.UC_HOOK_CODE, instructionHook, userData)
-        if memAccessHook:
-            self.h_memaccesshook = self.uc.hook_add(unicorn.UC_HOOK_MEM_READ | unicorn.UC_HOOK_MEM_WRITE, 
-                                                    memAccessHook, userData)
-        self.h_memhook = mu.hook_add(unicorn.UC_HOOK_MEM_READ_UNMAPPED | unicorn.UC_HOOK_MEM_WRITE_UNMAPPED |
-                                     unicorn.UC_HOOK_MEM_FETCH_UNMAPPED, self._hookMemInvalid, userData)
-        self.h_inthook = mu.hook_add(
-            unicorn.UC_HOOK_INTR, self._hookInterrupt, userData)
-        mu.emu_start(baseAddr, endAddr)
-        self.hookData = userData
-        return mu
-        
-    # emulates from startAddr continually
-    # must specify conditions under which emulation is stopped such as the "count" param
-    # or making a call to eh.stopEmulation from one of your hooks
-    # startAddr: address to start emulation
-    # registers: a dict whose keys are register names and values are
-    #     register values, all unspecified registers will be initialized to 0
-    # stack: a list of values to be setup on the stack before emulation.
-    #     if X86 you must account for SP+0 (return address).
-    #     for the stack and registers parameters, specifying a string will 
-    #     allocate memory, write the string to it, and write a pointer to that 
-    #     memory in the specified register/arg
-    # instructionHook: instruction hook func that runs AFTER emulateFrom's hook
-    # hookData: user-defined data to be made available in instruction hook
-    #     function, care must be taken to not use key names already used by
-    #     flare_emu in userData dictionary
-    # skipCalls: emulator will skip over call instructions and adjust the
-    #     stack accordingly, defaults to True
-    # emulateFrom will always skip over calls to empty memory
-    # callHook: callback function that will be called whenever the emulator
-    #     encounters a "call" instruction. keep in mind your skipCalls value
-    #     and that emulateFrom will always skip over calls to empty memory
-    # memAccessHook: hook function that runs when the emulator encounters a
-    #     memory read or write
-    # hookApis: set to False if you don't want flare-emu to emulate common 
-    #     runtime memory and string functions, defaults to True
-    # returns the emulation object in its state after the emulation completes
-    # strict: checks branch destinations to ensure the disassembler expects
-    #     instructions, otherwise skips branch instruction. if disabled, 
-    #     will make code in disassembler as it emulates (DISABLE WITH CAUTION). 
-    #     enabled by default
-    # count: Value passed to unicorn's uc_emu_start to indicate max number of
-    #     instructions to emulate, Defaults to 0 (all code available).
-    def emulateFrom(self, startAddr, registers=None, stack=None, instructionHook=None, callHook=None,
-                     memAccessHook=None, hookData=None, skipCalls=True, hookApis=True, strict=True, count=0):
-        if registers is None:
-            registers = {}
-        if stack is None:
-            stack = []
-        userData = {"EmuHelper": self, "skipCalls": skipCalls, "callHook": callHook, 
-                    "hookApis": hookApis, "strict": strict, "count": count}
-        if hookData:
-            userData.update(hookData)
-        mu = self.uc
-        self._prepEmuContext(registers, stack)
-        self.resetEmuHooks()
-        self.h_codehook = mu.hook_add(
-            unicorn.UC_HOOK_CODE, self._emulateRangeCodeHook, userData)
-        if instructionHook:
-            self.h_userhook = mu.hook_add(unicorn.UC_HOOK_CODE, instructionHook, userData)
-        if memAccessHook:
-            self.h_memaccesshook = self.uc.hook_add(unicorn.UC_HOOK_MEM_READ | unicorn.UC_HOOK_MEM_WRITE, 
-                                                    memAccessHook, userData)
-        self.h_memhook = mu.hook_add(unicorn.UC_HOOK_MEM_READ_UNMAPPED | unicorn.UC_HOOK_MEM_WRITE_UNMAPPED |
-                                     unicorn.UC_HOOK_MEM_FETCH_UNMAPPED, self._hookMemInvalid, userData)
-        self.h_inthook = mu.hook_add(
-            unicorn.UC_HOOK_INTR, self._hookInterrupt, userData)
-        if self.arch == unicorn.UC_ARCH_ARM:
-            userData["changeThumbMode"] = True
-        mu.emu_start(startAddr, self.analysisHelper.getMaximumAddr(), count=count)
-        self.hookData = userData
-        return mu
-
-    def writeEmuMem(self, addr, data):
-        if isinstance(data, bytearray):
-            data = bytes(data)
-
-        if not isinstance(data, bytes):
-            self.logger.error("wrong type for writeEmuMem data, expects bytes or bytearray: %s" % type(data))
-            return
-
-        self.uc.mem_write(addr, data)
-        
-    def hexString(self, va):
-        if va > 0xffffffff:
-            return "%016X" % va
-        else:
-            return "%08X" % va
-
-    def pageAlignUp(self, v):
-        if v & PAGEALIGNCHECK != 0:
-            v += PAGESIZE - (v % PAGESIZE)
-        return v
-
-    # determines if the instruction at addr is for returning from a function call
-    def isRetInstruction(self, addr):
-        if self.analysisHelper.getMnem(addr)[:3].lower() == "ret":
-            return True
-
-        if (self.analysisHelper.getMnem(addr).lower() in ["bx", "b"] and 
-            self.analysisHelper.getOperand(addr, 0).lower() == "lr"):
-            return True
-
-        if (self.analysisHelper.getMnem(addr).lower() == "pop" and 
-            "pc" in self.analysisHelper.getDisasmLine(addr).lower()):
-            return True
-
-        return False
-
-    # call from an emulation hook to skip the current instruction, moving pc to next instruction
-    # useAnalysisHelper option added to handle cases where IDA folds multiple instructions (Radare2 doesn't do this)
-    # do not call multiple times in a row, depends on userData being updated by hook
-    def skipInstruction(self, userData, useAnalysisHelper=False):
-        if self.arch == unicorn.UC_ARCH_ARM:
-            userData["changeThumbMode"] = True
-        if useAnalysisHelper:
-            self.uc.reg_write(self.regs["pc"], 
-                              userData["currAddr"] + self.analysisHelper.getInsnSize(userData["currAddr"]))
-        else:
-            self.uc.reg_write(
-                self.regs["pc"], userData["currAddr"] + userData["currAddrSize"])
-        # get SP delta value for next instruction to adjust stack accordingly since we are skipping
-        # this instruction
-        self.uc.reg_write(self.regs["sp"], self.getRegVal(
-            "sp") + self.analysisHelper.getSpDelta(userData["currAddr"] + 
-            self.analysisHelper.getInsnSize(userData["currAddr"])))
-            
-    # call from an emulation hook to change program counter
-    def changeProgramCounter(self, userData, newPC):
-        if self.arch == unicorn.UC_ARCH_ARM:
-            userData["changeThumbMode"] = True
-        self.uc.reg_write(self.regs["pc"], newPC)
-
-    # retrieves the value of a register, handling subregister addressing
-    def getRegVal(self, regName):
-        regVal = self.uc.reg_read(self.regs[regName])
-        # handle various subregister addressing
-        if self.arch == unicorn.UC_ARCH_X86:
-            if regName[:-1] in ["l", "b"]:
-                regVal = regVal & 0xFF
-            elif regName[:-1] == "h":
-                regVal = (regVal & 0xFF00) >> 8
-            elif len(regName) == 2 and regName[:-1] == "x":
-                regVal = regVal & 0xFFFF
-            elif regName[0] == "e":
-                regVal = regVal & 0xFFFFFFFF
-            elif regName[:-1] == "d":
-                regVal = regVal & 0xFFFFFFFF
-            elif regName[:-1] == "w":
-                regVal = regVal & 0xFFFF
-        elif self.arch == unicorn.UC_ARCH_ARM64:
-            if regName[0] == "W":
-                regVal = regVal & 0xFFFFFFFF
-        return regVal
-
-    def stopEmulation(self, userData):
-        self.enteredBlock = False
-        if "visitedTargets" in userData and userData["targetVA"] not in userData["visitedTargets"]:
-            userData["visitedTargets"].append(
-                userData["targetVA"])
-        self.uc.emu_stop()
-
-    def resetEmuHooks(self):
-        if self.uc is None:
-            self.logger.debug(
-                "resetEmuHooks: no hooks to reset, emulator has not been initialized yet")
-            return
-        if self.h_userhook:
-            self.uc.hook_del(self.h_userhook)
-            self.h_userhook = None
-        if self.h_memaccesshook:
-            self.uc.hook_del(self.h_memaccesshook)
-            self.h_memaccesshook = None
-        if self.h_codehook:
-            self.uc.hook_del(self.h_codehook)
-            self.h_codehook = None
-        if self.h_memhook:
-            self.uc.hook_del(self.h_memhook)
-            self.h_memhook = None
-        if self.h_inthook:
-            self.uc.hook_del(self.h_inthook)
-            self.h_inthook = None
-
-    def getHookData(self):
-        return self.hookData
-
-    # for debugging purposes
-    def getEmuState(self):
-        if self.arch == unicorn.UC_ARCH_X86:
-            if self.uc._mode == unicorn.UC_MODE_64:
-                out = "RAX: %016X\tRBX: %016X\n" % (self.uc.reg_read(
-                    unicorn.x86_const.UC_X86_REG_RAX), self.uc.reg_read(unicorn.x86_const.UC_X86_REG_RBX))
-                out += "RCX: %016X\tRDX: %016X\n" % (self.uc.reg_read(
-                    unicorn.x86_const.UC_X86_REG_RCX), self.uc.reg_read(unicorn.x86_const.UC_X86_REG_RDX))
-                out += "RDI: %016X\tRSI: %016X\n" % (self.uc.reg_read(
-                    unicorn.x86_const.UC_X86_REG_RDI), self.uc.reg_read(unicorn.x86_const.UC_X86_REG_RSI))
-                out += "R8: %016X\tR9: %016X\n" % (self.uc.reg_read(
-                    unicorn.x86_const.UC_X86_REG_R8), self.uc.reg_read(unicorn.x86_const.UC_X86_REG_R9))
-                out += "RBP: %016X\tRSP: %016X\n" % (self.uc.reg_read(
-                    unicorn.x86_const.UC_X86_REG_RBP), self.uc.reg_read(unicorn.x86_const.UC_X86_REG_RSP))
-                out += "RIP: %016X\n" % (self.uc.reg_read(unicorn.x86_const.UC_X86_REG_RIP))
-            elif self.uc._mode == unicorn.UC_MODE_32:
-                out = "EAX: %016X\tEBX: %016X\n" % (self.uc.reg_read(
-                    unicorn.x86_const.UC_X86_REG_EAX), self.uc.reg_read(unicorn.x86_const.UC_X86_REG_EBX))
-                out += "ECX: %016X\tEDX: %016X\n" % (self.uc.reg_read(
-                    unicorn.x86_const.UC_X86_REG_ECX), self.uc.reg_read(unicorn.x86_const.UC_X86_REG_EDX))
-                out += "EDI: %016X\tESI: %016X\n" % (self.uc.reg_read(
-                    unicorn.x86_const.UC_X86_REG_EDI), self.uc.reg_read(unicorn.x86_const.UC_X86_REG_ESI))
-                out += "EBP: %016X\tESP: %016X\n" % (self.uc.reg_read(
-                    unicorn.x86_const.UC_X86_REG_EBP), self.uc.reg_read(unicorn.x86_const.UC_X86_REG_ESP))
-                out += "EIP: %016X\n" % (self.uc.reg_read(unicorn.x86_const.UC_X86_REG_EIP))
-        elif self.arch == unicorn.UC_ARCH_ARM64:
-            out = "X0: %016X\tX1: %016X\n" % (self.uc.reg_read(
-                unicorn.arm64_const.UC_ARM64_REG_X0), self.uc.reg_read(unicorn.arm64_const.UC_ARM64_REG_X1))
-            out += "X2: %016X\tX3: %016X\n" % (self.uc.reg_read(
-                unicorn.arm64_const.UC_ARM64_REG_X2), self.uc.reg_read(unicorn.arm64_const.UC_ARM64_REG_X3))
-            out += "X4: %016X\tX5: %016X\n" % (self.uc.reg_read(
-                unicorn.arm64_const.UC_ARM64_REG_X4), self.uc.reg_read(unicorn.arm64_const.UC_ARM64_REG_X5))
-            out += "X6: %016X\tX7: %016X\n" % (self.uc.reg_read(
-                unicorn.arm64_const.UC_ARM64_REG_X6), self.uc.reg_read(unicorn.arm64_const.UC_ARM64_REG_X7))
-            out += "X8: %016X\tX9: %016X\n" % (self.uc.reg_read(
-                unicorn.arm64_const.UC_ARM64_REG_X8), self.uc.reg_read(unicorn.arm64_const.UC_ARM64_REG_X9))
-            out += "X10: %016X\tX11: %016X\n" % (self.uc.reg_read(
-                unicorn.arm64_const.UC_ARM64_REG_X10), self.uc.reg_read(unicorn.arm64_const.UC_ARM64_REG_X11))
-            out += "X12: %016X\tX13: %016X\n" % (self.uc.reg_read(
-                unicorn.arm64_const.UC_ARM64_REG_X12), self.uc.reg_read(unicorn.arm64_const.UC_ARM64_REG_X13))
-            out += "X14: %016X\tX15: %016X\n" % (self.uc.reg_read(
-                unicorn.arm64_const.UC_ARM64_REG_X14), self.uc.reg_read(unicorn.arm64_const.UC_ARM64_REG_X15))
-            out += "X16: %016X\tX17: %016X\n" % (self.uc.reg_read(
-                unicorn.arm64_const.UC_ARM64_REG_X16), self.uc.reg_read(unicorn.arm64_const.UC_ARM64_REG_X17))
-            out += "X18: %016X\tX19: %016X\n" % (self.uc.reg_read(
-                unicorn.arm64_const.UC_ARM64_REG_X18), self.uc.reg_read(unicorn.arm64_const.UC_ARM64_REG_X19))
-            out += "X20: %016X\tX21: %016X\n" % (self.uc.reg_read(
-                unicorn.arm64_const.UC_ARM64_REG_X20), self.uc.reg_read(unicorn.arm64_const.UC_ARM64_REG_X21))
-            out += "X22: %016X\tX23: %016X\n" % (self.uc.reg_read(
-                unicorn.arm64_const.UC_ARM64_REG_X22), self.uc.reg_read(unicorn.arm64_const.UC_ARM64_REG_X23))
-            out += "X24: %016X\tX25: %016X\n" % (self.uc.reg_read(
-                unicorn.arm64_const.UC_ARM64_REG_X24), self.uc.reg_read(unicorn.arm64_const.UC_ARM64_REG_X25))
-            out += "X26: %016X\tX27: %016X\n" % (self.uc.reg_read(
-                unicorn.arm64_const.UC_ARM64_REG_X26), self.uc.reg_read(unicorn.arm64_const.UC_ARM64_REG_X27))
-            out += "X28: %016X\tX29: %016X\n" % (self.uc.reg_read(
-                unicorn.arm64_const.UC_ARM64_REG_X28), self.uc.reg_read(unicorn.arm64_const.UC_ARM64_REG_X29))
-            out += "X30: %016X\n" % (self.uc.reg_read(unicorn.arm64_const.UC_ARM64_REG_X30))
-            out += "PC: %016X\n" % (self.uc.reg_read(unicorn.arm64_const.UC_ARM64_REG_PC))
-            out += "SP: %016X\n" % (self.uc.reg_read(unicorn.arm64_const.UC_ARM64_REG_SP))
-        elif self.arch == unicorn.UC_ARCH_ARM:
-            out = "R0: %08X\tR1: %08X\n" % (self.uc.reg_read(
-                unicorn.arm_const.UC_ARM_REG_R0), self.uc.reg_read(unicorn.arm_const.UC_ARM_REG_R1))
-            out += "R2: %08X\tR3: %08X\n" % (self.uc.reg_read(
-                unicorn.arm_const.UC_ARM_REG_R2), self.uc.reg_read(unicorn.arm_const.UC_ARM_REG_R3))
-            out += "R4: %08X\tR5: %08X\n" % (self.uc.reg_read(
-                unicorn.arm_const.UC_ARM_REG_R4), self.uc.reg_read(unicorn.arm_const.UC_ARM_REG_R5))
-            out += "R6: %08X\tR7: %08X\n" % (self.uc.reg_read(
-                unicorn.arm_const.UC_ARM_REG_R6), self.uc.reg_read(unicorn.arm_const.UC_ARM_REG_R7))
-            out += "R8: %08X\tR9: %08X\n" % (self.uc.reg_read(
-                unicorn.arm_const.UC_ARM_REG_R8), self.uc.reg_read(unicorn.arm_const.UC_ARM_REG_R9))
-            out += "R10: %08X\tR11: %08X\n" % (self.uc.reg_read(
-                unicorn.arm_const.UC_ARM_REG_R10), self.uc.reg_read(unicorn.arm_const.UC_ARM_REG_R11))
-            out += "R12: %08X\tR13: %08X\n" % (self.uc.reg_read(
-                unicorn.arm_const.UC_ARM_REG_R12), self.uc.reg_read(unicorn.arm_const.UC_ARM_REG_R13))
-            out += "R14: %08X\tR15: %08X\n" % (self.uc.reg_read(
-                unicorn.arm_const.UC_ARM_REG_R14), self.uc.reg_read(unicorn.arm_const.UC_ARM_REG_R15))
-            out += "PC: %08X\n" % self.uc.reg_read(unicorn.arm_const.UC_ARM_REG_R15)
-            out += "SP: %08X\n" % self.uc.reg_read(unicorn.arm_const.UC_ARM_REG_R13)
-        else:
-            return ""
-        return out
-
-    # returns null-terminated string of bytes from the emulator's memory, starting at addr, do not necessarily need
-    # to be printable characters
-    def getEmuString(self, addr):
-        # return a bytearray object , if you want to get a str object ,you must decode it by  latin1
-        out = bytearray()
-        while self.uc.mem_read(addr, 1) != b"\x00":
-            out += self.uc.mem_read(addr, 1)
-            addr += 1
-        return out
-    
-    def getEmuWideString(self, addr):
-        # return a bytearray object , if you want to get a str object ,you must decode it by  utf-16le
-        out = bytearray()
-        while self.uc.mem_read(addr, 2) != b"\x00\x00":
-            out += self.uc.mem_read(addr, 2)
-            addr += 2
-        return out
-
-    # returns a <size> bytearray of bytes read from <addr>
-    def getEmuBytes(self, addr, size):
-        return self.uc.mem_read(addr, size)
-
-    # reads pointer value in emulator's memory
-    def getEmuPtr(self, va):
-        return struct.unpack(self.pack_fmt, self.uc.mem_read(va, self.size_pointer))[0]
-        
-    # writes a pointer value in emulator's memory
-    def writeEmuPtr(self, va, value):
-        self.writeEmuMem(va, struct.pack(self.pack_fmt, value))
-        
-    # gets the signed integer value of the unsigned integer value given the bitness of the architecture
-    def getSignedValue(self, value):
-        return struct.unpack(self.pack_fmt_signed, struct.pack(self.pack_fmt, value))[0]
-
-    def pageAlign(self, addr):
-        return addr & 0xfffffffffffff000
-
-    
-    # get first path to target found during exploration
-    def getPath(self, targetVA):
-        flowchart = self.analysisHelper.getFlowChart(targetVA)
-        target_bb = self.analysisHelper.getBlockByVA(targetVA, flowchart)
-        start_bb = self.analysisHelper.getStartBB(targetVA, flowchart)
-        if target_bb.id != 0:
-            if self.verbose > 0:
-                self.logger.debug("exploring function with %d blocks" % len(flowchart))
-            graph = self._explore(start_bb, target_bb)
-            if graph is None:
-                self.logger.debug(
-                    "graph for target %s could not be traversed, skipping" % self.hexString(targetVA))
-                return None, None
-
-            if self.verbose > 0:
-                self.logger.debug("graph for target:\n%s" % repr(graph))
-                
-            path = [0]
-            if not self._findPathFromGraph(path, graph, 0, target_bb.id):
-                self.logger.debug(
-                    "path for target %s could not be discovered, skipping" % self.hexString(targetVA))
-                return None, None
-        else:
-            path = [0]
-
-        if self.verbose > 0:
-            self.logger.debug("code path to target: %s" % repr(path))
-
-        # create my own idaapi.FlowChart-like object to optimize calculating block end addrs
-        flow = {}
-        for bb in flowchart:
-            flow[bb.id] = (bb.start_ea, self.analysisHelper.getBlockEndInsnAddr(bb.start_ea, flowchart))
-        return flow, [path]
-        
-    # get up to maxPaths path to target
-    # for some complex functions, may give up before finding a path
-    def getPathsToTarget(self, targetVA, maxPaths=MAXCODEPATHS, maxNodes=MAXNODESEARCH):
-        flowchart = self.analysisHelper.getFlowChart(targetVA)
-        target_bb = self.analysisHelper.getBlockByVA(targetVA, flowchart)
-        start_bb = self.analysisHelper.getStartBB(targetVA, flowchart)
-        if target_bb.id != 0:
-            if self.verbose > 0:
-                self.logger.debug("exploring function with %d blocks" % len(flowchart))
-            graph = self._explore(start_bb)
-            if graph is None:
-                self.logger.debug(
-                    "graph for target %s could not be traversed, skipping" % self.hexString(targetVA))
-                return None, None
-
-            if self.verbose > 0:
-                self.logger.debug("graph for target:\n%s" % repr(graph))
-             
-            path = [0]
-            paths = []
-            targets = [target_bb.id]
-            self._findPathsFromGraph(paths, path, graph, 0, targets, maxPaths, 0 , maxNodes)
-            if len(paths) == 0:
-                self.logger.debug(
-                    "path for target %s could not be discovered, skipping" % self.hexString(targetVA))
-                return None, None
-        else:
-            paths = [[0]]
-
-        if self.verbose > 0:
-            self.logger.debug("code paths to target: %s" % repr(paths))
-
-        # create my own idaapi.FlowChart object so it can be pickled for debugging purposes
-        flow = {}
-        for bb in flowchart:
-            flow[bb.id] = (bb.start_ea, self.analysisHelper.getBlockEndInsnAddr(bb.start_ea, flowchart))
-        return flow, paths
-
-    # get up to maxPaths paths from function start to any terminating basic block
-    # for some complex functions, may give up before finding a path
-    def getPaths(self, fva, maxPaths=MAXCODEPATHS, maxNodes=MAXNODESEARCH):
-        flowchart = self.analysisHelper.getFlowChart(fva)
-        term_bbs_ids = [bb.id for bb in self.analysisHelper.getTerminatingBBs(flowchart)]
-        start_bb = self.analysisHelper.getStartBB(fva, flowchart)
-        if term_bbs_ids != [0]:
-            if self.verbose > 0:
-                self.logger.debug("exploring function with %d blocks" % len(flowchart))
-            graph = self._explore(start_bb)
-            if graph is None:
-                self.logger.debug(
-                    "graph for target %s could not be traversed, skipping" % self.hexString(fva))
-                return None, None
-
-            if self.verbose > 0:
-                self.logger.debug("graph for target:\n%s" % repr(graph))
-
-            path = [0]
-            paths = []
-            self._findPathsFromGraph(paths, path, graph, 0, term_bbs_ids, maxPaths, 0, maxNodes)
-            if len(paths) == 0:
-                self.logger.debug(
-                    "paths for target %s could not be discovered, skipping" % self.hexString(fva))
-                return None, None
-        else:
-            paths = [[0]]
-
-        if self.verbose > 0:
-            self.logger.debug("code paths to target: %s" % repr(paths))
-
-        # create my own idaapi.FlowChart object so it can be pickled for debugging purposes
-        flow = {}
-        for bb in flowchart:
-            flow[bb.id] = (bb.start_ea, self.analysisHelper.getBlockEndInsnAddr(bb.start_ea, flowchart))
-        return flow, paths
-
-    # sets up arch/mode specific variables, initializes emulator
-    def initEmuHelper(self):
-        arch = self.analysisHelper.getArch()
-        bitness = self.analysisHelper.getBitness()
-        self.filetype = self.analysisHelper.getFileType()
-        if arch == "X86":
-            self.arch = unicorn.UC_ARCH_X86
-            if bitness == 64:
-                self.mode = unicorn.UC_MODE_64
-                self.derefPtr = self.analysisHelper.getQWordValue
-                mode = "64-bit"
-                self.size_pointer = 8
-                self.pack_fmt = "<Q"
-                self.pack_fmt_signed = "<Q"
-                self.pageMask = 0xfffffffffffff000
-                self.regs = {"ax": unicorn.x86_const.UC_X86_REG_RAX, "bx": unicorn.x86_const.UC_X86_REG_RBX,
-                             "cx": unicorn.x86_const.UC_X86_REG_RCX, "dx": unicorn.x86_const.UC_X86_REG_RDX,
-                             "di": unicorn.x86_const.UC_X86_REG_RDI, "si": unicorn.x86_const.UC_X86_REG_RSI,
-                             "bp": unicorn.x86_const.UC_X86_REG_RBP, "sp": unicorn.x86_const.UC_X86_REG_RSP,
-                             "eax": unicorn.x86_const.UC_X86_REG_RAX, "ebx": unicorn.x86_const.UC_X86_REG_RBX,
-                             "ecx": unicorn.x86_const.UC_X86_REG_RCX, "edx": unicorn.x86_const.UC_X86_REG_RDX,
-                             "edi": unicorn.x86_const.UC_X86_REG_RDI, "esi": unicorn.x86_const.UC_X86_REG_RSI,
-                             "ebp": unicorn.x86_const.UC_X86_REG_RBP, "esp": unicorn.x86_const.UC_X86_REG_RSP,
-                             "ip": unicorn.x86_const.UC_X86_REG_RIP, "pc": unicorn.x86_const.UC_X86_REG_RIP,
-                             "rax": unicorn.x86_const.UC_X86_REG_RAX, "rbx": unicorn.x86_const.UC_X86_REG_RBX,
-                             "rcx": unicorn.x86_const.UC_X86_REG_RCX, "rdx": unicorn.x86_const.UC_X86_REG_RDX,
-                             "rdi": unicorn.x86_const.UC_X86_REG_RDI, "rsi": unicorn.x86_const.UC_X86_REG_RSI,
-                             "rbp": unicorn.x86_const.UC_X86_REG_RBP, "rsp": unicorn.x86_const.UC_X86_REG_RSP,
-                             "r8": unicorn.x86_const.UC_X86_REG_R8, "r9": unicorn.x86_const.UC_X86_REG_R9,
-                             "r10": unicorn.x86_const.UC_X86_REG_R10, "r11": unicorn.x86_const.UC_X86_REG_R11,
-                             "r12": unicorn.x86_const.UC_X86_REG_R12, "r13": unicorn.x86_const.UC_X86_REG_R13,
-                             "r14": unicorn.x86_const.UC_X86_REG_R14, "r15": unicorn.x86_const.UC_X86_REG_R15,
-                             "r8d": unicorn.x86_const.UC_X86_REG_R8, "r9d": unicorn.x86_const.UC_X86_REG_R9,
-                             "r10d": unicorn.x86_const.UC_X86_REG_R10, "r11d": unicorn.x86_const.UC_X86_REG_R11,
-                             "r12d": unicorn.x86_const.UC_X86_REG_R12, "r13d": unicorn.x86_const.UC_X86_REG_R13,
-                             "r14d": unicorn.x86_const.UC_X86_REG_R14, "r15d": unicorn.x86_const.UC_X86_REG_R15,
-                             "r8w": unicorn.x86_const.UC_X86_REG_R8, "r9w": unicorn.x86_const.UC_X86_REG_R9,
-                             "r10w": unicorn.x86_const.UC_X86_REG_R10, "r11w": unicorn.x86_const.UC_X86_REG_R11,
-                             "r12w": unicorn.x86_const.UC_X86_REG_R12, "r13w": unicorn.x86_const.UC_X86_REG_R13,
-                             "r14w": unicorn.x86_const.UC_X86_REG_R14, "r15w": unicorn.x86_const.UC_X86_REG_R15,
-                             "r8b": unicorn.x86_const.UC_X86_REG_R8, "r9b": unicorn.x86_const.UC_X86_REG_R9,
-                             "r10b": unicorn.x86_const.UC_X86_REG_R10, "r11b": unicorn.x86_const.UC_X86_REG_R11,
-                             "r12b": unicorn.x86_const.UC_X86_REG_R12, "r13b": unicorn.x86_const.UC_X86_REG_R13,
-                             "r14b": unicorn.x86_const.UC_X86_REG_R14, "r15b": unicorn.x86_const.UC_X86_REG_R15,
-                             "ret": unicorn.x86_const.UC_X86_REG_RAX, "rip": unicorn.x86_const.UC_X86_REG_RIP}
-                if self.filetype == "PE":
-                    self.tilName = "mssdk_win7"
-                    self.regs.update({"arg1": unicorn.x86_const.UC_X86_REG_RCX,
-                                      "arg2": unicorn.x86_const.UC_X86_REG_RDX,
-                                      "arg3": unicorn.x86_const.UC_X86_REG_R8,
-                                      "arg4": unicorn.x86_const.UC_X86_REG_R9})
-                elif self.filetype == "MACHO":
-                    self.tilName = "macosx64"
-                    self.regs.update({"arg1": unicorn.x86_const.UC_X86_REG_RDI,
-                                      "arg2": unicorn.x86_const.UC_X86_REG_RSI,
-                                      "arg3": unicorn.x86_const.UC_X86_REG_RDX,
-                                      "arg4": unicorn.x86_const.UC_X86_REG_RCX})
-                elif self.filetype == "ELF":
-                    self.tilName = "gnulnx_x64"
-                    self.regs.update({"arg1": unicorn.x86_const.UC_X86_REG_RDI,
-                                      "arg2": unicorn.x86_const.UC_X86_REG_RSI,
-                                      "arg3": unicorn.x86_const.UC_X86_REG_RDX,
-                                      "arg4": unicorn.x86_const.UC_X86_REG_RCX})
-                else:
-                    self.filetype = "UNKNOWN"
-                    # assume PE for mem dumps
-                    self.regs.update({"arg1": unicorn.x86_const.UC_X86_REG_RCX,
-                                      "arg2": unicorn.x86_const.UC_X86_REG_RDX,
-                                      "arg3": unicorn.x86_const.UC_X86_REG_R8,
-                                      "arg4": unicorn.x86_const.UC_X86_REG_R9})
-            elif bitness == 32:
-                if self.filetype == "PE":
-                    self.tilName = "mssdk"
-                elif self.filetype == "MACHO":
-                    self.tilName = "macosx"
-                elif self.filetype == "ELF":
-                    self.tilName = "gnulnx_x86"
-                else:
-                    self.filetype = "UNKNOWN"
-                self.mode = unicorn.UC_MODE_32
-                self.derefPtr = self.analysisHelper.getDwordValue
-                mode = "32-bit"
-                self.size_pointer = 4
-                self.pack_fmt = "<I"
-                self.pack_fmt_signed = "<i"
-                self.pageMask = 0xfffff000
-                self.regs = {"ax": unicorn.x86_const.UC_X86_REG_EAX, "bx": unicorn.x86_const.UC_X86_REG_EBX,
-                             "cx": unicorn.x86_const.UC_X86_REG_ECX, "dx": unicorn.x86_const.UC_X86_REG_EDX,
-                             "di": unicorn.x86_const.UC_X86_REG_EDI, "si": unicorn.x86_const.UC_X86_REG_ESI,
-                             "bp": unicorn.x86_const.UC_X86_REG_EBP, "sp": unicorn.x86_const.UC_X86_REG_ESP,
-                             "ip": unicorn.x86_const.UC_X86_REG_EIP, "pc": unicorn.x86_const.UC_X86_REG_EIP,
-                             "eax": unicorn.x86_const.UC_X86_REG_EAX, "ebx": unicorn.x86_const.UC_X86_REG_EBX,
-                             "ecx": unicorn.x86_const.UC_X86_REG_ECX, "edx": unicorn.x86_const.UC_X86_REG_EDX,
-                             "edi": unicorn.x86_const.UC_X86_REG_EDI, "esi": unicorn.x86_const.UC_X86_REG_ESI,
-                             "ebp": unicorn.x86_const.UC_X86_REG_EBP, "esp": unicorn.x86_const.UC_X86_REG_ESP,
-                             "ret": unicorn.x86_const.UC_X86_REG_EAX}
-            
-            else:
-                self.logger.error(
-                    "sample contains code for unsupported processor architecture")
-                return
-        elif arch == "ARM":
-            self.mode = unicorn.UC_MODE_ARM
-            mode = "ARM"
-            if bitness == 64:
-                self.arch = unicorn.UC_ARCH_ARM64
-                arch = "ARM64"
-                if self.analysisHelper.getFileType() == "PE":
-                    self.filetype = "PE"
-                    self.tilName = "mssdk_win7"
-                elif self.analysisHelper.getFileType() == "MACHO":
-                    self.filetype = "MACHO"
-                    self.tilName = "macosx64"
-                elif self.analysisHelper.getFileType() == "ELF":
-                    self.filetype = "ELF"
-                    self.tilName = "gnulnx_x64"
-                else:
-                    self.filetype = "UNKNOWN"
-                self.size_pointer = 8
-                self.pack_fmt = "<Q"
-                self.pack_fmt_signed = "<q"
-                self.derefPtr = self.analysisHelper.getQWordValue
-                self.pageMask = 0xfffffffffffff000
-                self.regs = {"R0": unicorn.arm64_const.UC_ARM64_REG_X0, "R1": unicorn.arm64_const.UC_ARM64_REG_X1,
-                             "R2": unicorn.arm64_const.UC_ARM64_REG_X2, "R3": unicorn.arm64_const.UC_ARM64_REG_X3,
-                             "R4": unicorn.arm64_const.UC_ARM64_REG_X4, "R5": unicorn.arm64_const.UC_ARM64_REG_X5,
-                             "R6": unicorn.arm64_const.UC_ARM64_REG_X6, "R7": unicorn.arm64_const.UC_ARM64_REG_X7,
-                             "R8": unicorn.arm64_const.UC_ARM64_REG_X8, "R9": unicorn.arm64_const.UC_ARM64_REG_X9,
-                             "R10": unicorn.arm64_const.UC_ARM64_REG_X10, "R11": unicorn.arm64_const.UC_ARM64_REG_X11,
-                             "R12": unicorn.arm64_const.UC_ARM64_REG_X12, "R13": unicorn.arm64_const.UC_ARM64_REG_X13,
-                             "R14": unicorn.arm64_const.UC_ARM64_REG_X14, "R15": unicorn.arm64_const.UC_ARM64_REG_X15,
-                             "X0": unicorn.arm64_const.UC_ARM64_REG_X0, "X1": unicorn.arm64_const.UC_ARM64_REG_X1,
-                             "X2": unicorn.arm64_const.UC_ARM64_REG_X2, "X3": unicorn.arm64_const.UC_ARM64_REG_X3,
-                             "X4": unicorn.arm64_const.UC_ARM64_REG_X4, "X5": unicorn.arm64_const.UC_ARM64_REG_X5,
-                             "X6": unicorn.arm64_const.UC_ARM64_REG_X6, "X7": unicorn.arm64_const.UC_ARM64_REG_X7,
-                             "X8": unicorn.arm64_const.UC_ARM64_REG_X8, "X9": unicorn.arm64_const.UC_ARM64_REG_X9,
-                             "X10": unicorn.arm64_const.UC_ARM64_REG_X10, "X11": unicorn.arm64_const.UC_ARM64_REG_X11,
-                             "X12": unicorn.arm64_const.UC_ARM64_REG_X12, "X13": unicorn.arm64_const.UC_ARM64_REG_X13,
-                             "X14": unicorn.arm64_const.UC_ARM64_REG_X14, "X15": unicorn.arm64_const.UC_ARM64_REG_X15,
-                             "X16": unicorn.arm64_const.UC_ARM64_REG_X16, "X17": unicorn.arm64_const.UC_ARM64_REG_X17,
-                             "X18": unicorn.arm64_const.UC_ARM64_REG_X18, "X19": unicorn.arm64_const.UC_ARM64_REG_X19,
-                             "X20": unicorn.arm64_const.UC_ARM64_REG_X20, "X21": unicorn.arm64_const.UC_ARM64_REG_X21,
-                             "X22": unicorn.arm64_const.UC_ARM64_REG_X22, "X23": unicorn.arm64_const.UC_ARM64_REG_X23,
-                             "X24": unicorn.arm64_const.UC_ARM64_REG_X24, "X25": unicorn.arm64_const.UC_ARM64_REG_X25,
-                             "X26": unicorn.arm64_const.UC_ARM64_REG_X26, "X27": unicorn.arm64_const.UC_ARM64_REG_X27,
-                             "X28": unicorn.arm64_const.UC_ARM64_REG_X28, "X29": unicorn.arm64_const.UC_ARM64_REG_X29,
-                             "X30": unicorn.arm64_const.UC_ARM64_REG_X30, "W0": unicorn.arm64_const.UC_ARM64_REG_X0,
-                             "W1": unicorn.arm64_const.UC_ARM64_REG_X1, "W2": unicorn.arm64_const.UC_ARM64_REG_X2,
-                             "W3": unicorn.arm64_const.UC_ARM64_REG_X3, "W4": unicorn.arm64_const.UC_ARM64_REG_X4,
-                             "W5": unicorn.arm64_const.UC_ARM64_REG_X5, "W6": unicorn.arm64_const.UC_ARM64_REG_X6,
-                             "W7": unicorn.arm64_const.UC_ARM64_REG_X7, "W8": unicorn.arm64_const.UC_ARM64_REG_X8,
-                             "W9": unicorn.arm64_const.UC_ARM64_REG_X9, "W10": unicorn.arm64_const.UC_ARM64_REG_X10,
-                             "W11": unicorn.arm64_const.UC_ARM64_REG_X11, "W12": unicorn.arm64_const.UC_ARM64_REG_X12,
-                             "W13": unicorn.arm64_const.UC_ARM64_REG_X13, "W14": unicorn.arm64_const.UC_ARM64_REG_X14,
-                             "W15": unicorn.arm64_const.UC_ARM64_REG_X15, "W16": unicorn.arm64_const.UC_ARM64_REG_X16,
-                             "W17": unicorn.arm64_const.UC_ARM64_REG_X17, "W18": unicorn.arm64_const.UC_ARM64_REG_X18,
-                             "W19": unicorn.arm64_const.UC_ARM64_REG_X19, "W20": unicorn.arm64_const.UC_ARM64_REG_X20,
-                             "W21": unicorn.arm64_const.UC_ARM64_REG_X21, "W22": unicorn.arm64_const.UC_ARM64_REG_X22,
-                             "W23": unicorn.arm64_const.UC_ARM64_REG_X23, "W24": unicorn.arm64_const.UC_ARM64_REG_X24,
-                             "W25": unicorn.arm64_const.UC_ARM64_REG_X25, "W26": unicorn.arm64_const.UC_ARM64_REG_X26,
-                             "W27": unicorn.arm64_const.UC_ARM64_REG_X27, "W28": unicorn.arm64_const.UC_ARM64_REG_X28,
-                             "W29": unicorn.arm64_const.UC_ARM64_REG_X29, "W30": unicorn.arm64_const.UC_ARM64_REG_X30,
-                             "PC": unicorn.arm64_const.UC_ARM64_REG_PC, "pc": unicorn.arm64_const.UC_ARM64_REG_PC,
-                             "LR": unicorn.arm64_const.UC_ARM64_REG_X30, "SP": unicorn.arm64_const.UC_ARM64_REG_SP,
-                             "sp": unicorn.arm64_const.UC_ARM64_REG_SP, "ret": unicorn.arm64_const.UC_ARM64_REG_X0,
-                             "S0": unicorn.arm64_const.UC_ARM64_REG_S0, "S1": unicorn.arm64_const.UC_ARM64_REG_S1,
-                             "S2": unicorn.arm64_const.UC_ARM64_REG_S2, "S3": unicorn.arm64_const.UC_ARM64_REG_S3,
-                             "S4": unicorn.arm64_const.UC_ARM64_REG_S4, "S5": unicorn.arm64_const.UC_ARM64_REG_S5,
-                             "S6": unicorn.arm64_const.UC_ARM64_REG_S6, "S7": unicorn.arm64_const.UC_ARM64_REG_S7,
-                             "S8": unicorn.arm64_const.UC_ARM64_REG_S8, "S9": unicorn.arm64_const.UC_ARM64_REG_S9,
-                             "S10": unicorn.arm64_const.UC_ARM64_REG_S10, "S11": unicorn.arm64_const.UC_ARM64_REG_S11,
-                             "S12": unicorn.arm64_const.UC_ARM64_REG_S12, "S13": unicorn.arm64_const.UC_ARM64_REG_S13,
-                             "S14": unicorn.arm64_const.UC_ARM64_REG_S14, "S15": unicorn.arm64_const.UC_ARM64_REG_S15,
-                             "S16": unicorn.arm64_const.UC_ARM64_REG_S16, "S17": unicorn.arm64_const.UC_ARM64_REG_S17,
-                             "S18": unicorn.arm64_const.UC_ARM64_REG_S18, "S19": unicorn.arm64_const.UC_ARM64_REG_S19,
-                             "S20": unicorn.arm64_const.UC_ARM64_REG_S20, "S21": unicorn.arm64_const.UC_ARM64_REG_S21,
-                             "S22": unicorn.arm64_const.UC_ARM64_REG_S22, "S23": unicorn.arm64_const.UC_ARM64_REG_S23,
-                             "S24": unicorn.arm64_const.UC_ARM64_REG_S24, "S25": unicorn.arm64_const.UC_ARM64_REG_S25,
-                             "S26": unicorn.arm64_const.UC_ARM64_REG_S26, "S27": unicorn.arm64_const.UC_ARM64_REG_S27,
-                             "S28": unicorn.arm64_const.UC_ARM64_REG_S28, "S29": unicorn.arm64_const.UC_ARM64_REG_S29,
-                             "S30": unicorn.arm64_const.UC_ARM64_REG_S30, "S31": unicorn.arm64_const.UC_ARM64_REG_S31,
-                             "D0": unicorn.arm64_const.UC_ARM64_REG_D0, "D1": unicorn.arm64_const.UC_ARM64_REG_D1,
-                             "D2": unicorn.arm64_const.UC_ARM64_REG_D2, "D3": unicorn.arm64_const.UC_ARM64_REG_D3,
-                             "D4": unicorn.arm64_const.UC_ARM64_REG_D4, "D5": unicorn.arm64_const.UC_ARM64_REG_D5,
-                             "D6": unicorn.arm64_const.UC_ARM64_REG_D6, "D7": unicorn.arm64_const.UC_ARM64_REG_D7,
-                             "D8": unicorn.arm64_const.UC_ARM64_REG_D8, "D9": unicorn.arm64_const.UC_ARM64_REG_D9,
-                             "D10": unicorn.arm64_const.UC_ARM64_REG_D10, "D11": unicorn.arm64_const.UC_ARM64_REG_D11,
-                             "D12": unicorn.arm64_const.UC_ARM64_REG_D12, "D13": unicorn.arm64_const.UC_ARM64_REG_D13,
-                             "D14": unicorn.arm64_const.UC_ARM64_REG_D14, "D15": unicorn.arm64_const.UC_ARM64_REG_D15,
-                             "D16": unicorn.arm64_const.UC_ARM64_REG_D16, "D17": unicorn.arm64_const.UC_ARM64_REG_D17,
-                             "D18": unicorn.arm64_const.UC_ARM64_REG_D18, "D19": unicorn.arm64_const.UC_ARM64_REG_D19,
-                             "D20": unicorn.arm64_const.UC_ARM64_REG_D20, "D21": unicorn.arm64_const.UC_ARM64_REG_D21,
-                             "D22": unicorn.arm64_const.UC_ARM64_REG_D22, "D23": unicorn.arm64_const.UC_ARM64_REG_D23,
-                             "D24": unicorn.arm64_const.UC_ARM64_REG_D24, "D25": unicorn.arm64_const.UC_ARM64_REG_D25,
-                             "D26": unicorn.arm64_const.UC_ARM64_REG_D26, "D27": unicorn.arm64_const.UC_ARM64_REG_D27,
-                             "D28": unicorn.arm64_const.UC_ARM64_REG_D28, "D29": unicorn.arm64_const.UC_ARM64_REG_D29,
-                             "D30": unicorn.arm64_const.UC_ARM64_REG_D30, "D31": unicorn.arm64_const.UC_ARM64_REG_D31,
-                             "H0": unicorn.arm64_const.UC_ARM64_REG_H0, "H1": unicorn.arm64_const.UC_ARM64_REG_H1,
-                             "H2": unicorn.arm64_const.UC_ARM64_REG_H2, "H3": unicorn.arm64_const.UC_ARM64_REG_H3,
-                             "H4": unicorn.arm64_const.UC_ARM64_REG_H4, "H5": unicorn.arm64_const.UC_ARM64_REG_H5,
-                             "H6": unicorn.arm64_const.UC_ARM64_REG_H6, "H7": unicorn.arm64_const.UC_ARM64_REG_H7,
-                             "H8": unicorn.arm64_const.UC_ARM64_REG_H8, "H9": unicorn.arm64_const.UC_ARM64_REG_H9,
-                             "H10": unicorn.arm64_const.UC_ARM64_REG_H10, "H11": unicorn.arm64_const.UC_ARM64_REG_H11,
-                             "H12": unicorn.arm64_const.UC_ARM64_REG_H12, "H13": unicorn.arm64_const.UC_ARM64_REG_H13,
-                             "H14": unicorn.arm64_const.UC_ARM64_REG_H14, "H15": unicorn.arm64_const.UC_ARM64_REG_H15,
-                             "H16": unicorn.arm64_const.UC_ARM64_REG_H16, "H17": unicorn.arm64_const.UC_ARM64_REG_H17,
-                             "H18": unicorn.arm64_const.UC_ARM64_REG_H18, "H19": unicorn.arm64_const.UC_ARM64_REG_H19,
-                             "H20": unicorn.arm64_const.UC_ARM64_REG_H20, "H21": unicorn.arm64_const.UC_ARM64_REG_H21,
-                             "H22": unicorn.arm64_const.UC_ARM64_REG_H22, "H23": unicorn.arm64_const.UC_ARM64_REG_H23,
-                             "H24": unicorn.arm64_const.UC_ARM64_REG_H24, "H25": unicorn.arm64_const.UC_ARM64_REG_H25,
-                             "H26": unicorn.arm64_const.UC_ARM64_REG_H26, "H27": unicorn.arm64_const.UC_ARM64_REG_H27,
-                             "H28": unicorn.arm64_const.UC_ARM64_REG_H28, "H29": unicorn.arm64_const.UC_ARM64_REG_H29,
-                             "H30": unicorn.arm64_const.UC_ARM64_REG_H30, "H31": unicorn.arm64_const.UC_ARM64_REG_H31,
-                             "Q0": unicorn.arm64_const.UC_ARM64_REG_Q0, "Q1": unicorn.arm64_const.UC_ARM64_REG_Q1,
-                             "Q2": unicorn.arm64_const.UC_ARM64_REG_Q2, "Q3": unicorn.arm64_const.UC_ARM64_REG_Q3,
-                             "Q4": unicorn.arm64_const.UC_ARM64_REG_Q4, "Q5": unicorn.arm64_const.UC_ARM64_REG_Q5,
-                             "Q6": unicorn.arm64_const.UC_ARM64_REG_Q6, "Q7": unicorn.arm64_const.UC_ARM64_REG_Q7,
-                             "Q8": unicorn.arm64_const.UC_ARM64_REG_Q8, "Q9": unicorn.arm64_const.UC_ARM64_REG_Q9,
-                             "Q10": unicorn.arm64_const.UC_ARM64_REG_Q10, "Q11": unicorn.arm64_const.UC_ARM64_REG_Q11,
-                             "Q12": unicorn.arm64_const.UC_ARM64_REG_Q12, "Q13": unicorn.arm64_const.UC_ARM64_REG_Q13,
-                             "Q14": unicorn.arm64_const.UC_ARM64_REG_Q14, "Q15": unicorn.arm64_const.UC_ARM64_REG_Q15,
-                             "Q16": unicorn.arm64_const.UC_ARM64_REG_Q16, "Q17": unicorn.arm64_const.UC_ARM64_REG_Q17,
-                             "Q18": unicorn.arm64_const.UC_ARM64_REG_Q18, "Q19": unicorn.arm64_const.UC_ARM64_REG_Q19,
-                             "Q20": unicorn.arm64_const.UC_ARM64_REG_Q20, "Q21": unicorn.arm64_const.UC_ARM64_REG_Q21,
-                             "Q22": unicorn.arm64_const.UC_ARM64_REG_Q22, "Q23": unicorn.arm64_const.UC_ARM64_REG_Q23,
-                             "Q24": unicorn.arm64_const.UC_ARM64_REG_Q24, "Q25": unicorn.arm64_const.UC_ARM64_REG_Q25,
-                             "Q26": unicorn.arm64_const.UC_ARM64_REG_Q26, "Q27": unicorn.arm64_const.UC_ARM64_REG_Q27,
-                             "Q28": unicorn.arm64_const.UC_ARM64_REG_Q28, "Q29": unicorn.arm64_const.UC_ARM64_REG_Q29,
-                             "Q30": unicorn.arm64_const.UC_ARM64_REG_Q30, "Q31": unicorn.arm64_const.UC_ARM64_REG_Q31,
-                             "V0":unicorn.arm64_const.UC_ARM64_REG_V0,"V1":unicorn.arm64_const.UC_ARM64_REG_V1,
-                             "V2":unicorn.arm64_const.UC_ARM64_REG_V2,"V3":unicorn.arm64_const.UC_ARM64_REG_V3,
-                             "V4":unicorn.arm64_const.UC_ARM64_REG_V4,"V5":unicorn.arm64_const.UC_ARM64_REG_V5,
-                             "V6":unicorn.arm64_const.UC_ARM64_REG_V6,"V7":unicorn.arm64_const.UC_ARM64_REG_V7,
-                             "V8":unicorn.arm64_const.UC_ARM64_REG_V8,"V9":unicorn.arm64_const.UC_ARM64_REG_V9,
-                             "V10":unicorn.arm64_const.UC_ARM64_REG_V10,"V11":unicorn.arm64_const.UC_ARM64_REG_V11,
-                             "V12":unicorn.arm64_const.UC_ARM64_REG_V12,"V13":unicorn.arm64_const.UC_ARM64_REG_V13,
-                             "V14":unicorn.arm64_const.UC_ARM64_REG_V14,"V15":unicorn.arm64_const.UC_ARM64_REG_V15,
-                             "V16":unicorn.arm64_const.UC_ARM64_REG_V16,"V17":unicorn.arm64_const.UC_ARM64_REG_V17,
-                             "V18":unicorn.arm64_const.UC_ARM64_REG_V18,"V19":unicorn.arm64_const.UC_ARM64_REG_V19,
-                             "V20":unicorn.arm64_const.UC_ARM64_REG_V20,"V21":unicorn.arm64_const.UC_ARM64_REG_V21,
-                             "V22":unicorn.arm64_const.UC_ARM64_REG_V22,"V23":unicorn.arm64_const.UC_ARM64_REG_V23,
-                             "V24":unicorn.arm64_const.UC_ARM64_REG_V24,"V25":unicorn.arm64_const.UC_ARM64_REG_V25,
-                             "V26":unicorn.arm64_const.UC_ARM64_REG_V26,"V27":unicorn.arm64_const.UC_ARM64_REG_V27,
-                             "V28":unicorn.arm64_const.UC_ARM64_REG_V28,"V29":unicorn.arm64_const.UC_ARM64_REG_V29,
-                             "V30":unicorn.arm64_const.UC_ARM64_REG_V30,"V31":unicorn.arm64_const.UC_ARM64_REG_V31}
-                self.regs.update({"arg1": unicorn.arm64_const.UC_ARM64_REG_X0,
-                                  "arg2": unicorn.arm64_const.UC_ARM64_REG_X1,
-                                  "arg3": unicorn.arm64_const.UC_ARM64_REG_X2,
-                                  "arg4": unicorn.arm64_const.UC_ARM64_REG_X3})
-            elif bitness == 16 or bitness == 32:
-                self.arch = unicorn.UC_ARCH_ARM
-                arch = "ARM"
-                if self.filetype == "PE":
-                    self.tilName = "mssdk"
-                elif self.filetype== "MACHO":
-                    self.tilName = "macosx"
-                elif self.filetype == "ELF":
-                    self.tilName = "gnulnx_x86"
-                else:
-                    self.filetype = "UNKNOWN"
-
-                self.size_pointer = 4
-                self.pack_fmt = "<I"
-                self.pack_fmt_signed = "<i"
-                self.derefPtr = self.analysisHelper.getDwordValue
-                self.pageMask = 0xfffff000
-                self.regs = {"R0": unicorn.arm_const.UC_ARM_REG_R0, "R1": unicorn.arm_const.UC_ARM_REG_R1,
-                             "R2": unicorn.arm_const.UC_ARM_REG_R2, "R3": unicorn.arm_const.UC_ARM_REG_R3,
-                             "R4": unicorn.arm_const.UC_ARM_REG_R4, "R5": unicorn.arm_const.UC_ARM_REG_R5,
-                             "R6": unicorn.arm_const.UC_ARM_REG_R6, "R7": unicorn.arm_const.UC_ARM_REG_R7,
-                             "R8": unicorn.arm_const.UC_ARM_REG_R8, "R9": unicorn.arm_const.UC_ARM_REG_R9,
-                             "R10": unicorn.arm_const.UC_ARM_REG_R10, "R11": unicorn.arm_const.UC_ARM_REG_R11,
-                             "R12": unicorn.arm_const.UC_ARM_REG_R12, "R13": unicorn.arm_const.UC_ARM_REG_R13,
-                             "R14": unicorn.arm_const.UC_ARM_REG_R14, "R15": unicorn.arm_const.UC_ARM_REG_R15,
-                             "PC": unicorn.arm_const.UC_ARM_REG_R15, "pc": unicorn.arm_const.UC_ARM_REG_R15,
-                             "LR": unicorn.arm_const.UC_ARM_REG_R14, "SP": unicorn.arm_const.UC_ARM_REG_R13,
-                             "sp": unicorn.arm_const.UC_ARM_REG_R13, "apsr": unicorn.arm_const.UC_ARM_REG_APSR,
-                             "APSR": unicorn.arm_const.UC_ARM_REG_APSR, "ret": unicorn.arm_const.UC_ARM_REG_R0,
-                             "S0": unicorn.arm_const.UC_ARM_REG_S0, "S1": unicorn.arm_const.UC_ARM_REG_S1,
-                             "S2": unicorn.arm_const.UC_ARM_REG_S2, "S3": unicorn.arm_const.UC_ARM_REG_S3,
-                             "S4": unicorn.arm_const.UC_ARM_REG_S4, "S5": unicorn.arm_const.UC_ARM_REG_S5,
-                             "S6": unicorn.arm_const.UC_ARM_REG_S6, "S7": unicorn.arm_const.UC_ARM_REG_S7,
-                             "S8": unicorn.arm_const.UC_ARM_REG_S8, "S9": unicorn.arm_const.UC_ARM_REG_S9,
-                             "S10": unicorn.arm_const.UC_ARM_REG_S10, "S11": unicorn.arm_const.UC_ARM_REG_S11,
-                             "S12": unicorn.arm_const.UC_ARM_REG_S12, "S13": unicorn.arm_const.UC_ARM_REG_S13,
-                             "S14": unicorn.arm_const.UC_ARM_REG_S14, "S15": unicorn.arm_const.UC_ARM_REG_S15,
-                             "S16": unicorn.arm_const.UC_ARM_REG_S16, "S17": unicorn.arm_const.UC_ARM_REG_S17,
-                             "S18": unicorn.arm_const.UC_ARM_REG_S18, "S19": unicorn.arm_const.UC_ARM_REG_S19,
-                             "S20": unicorn.arm_const.UC_ARM_REG_S20, "S21": unicorn.arm_const.UC_ARM_REG_S21,
-                             "S22": unicorn.arm_const.UC_ARM_REG_S22, "S23": unicorn.arm_const.UC_ARM_REG_S23,
-                             "S24": unicorn.arm_const.UC_ARM_REG_S24, "S25": unicorn.arm_const.UC_ARM_REG_S25,
-                             "S26": unicorn.arm_const.UC_ARM_REG_S26, "S27": unicorn.arm_const.UC_ARM_REG_S27,
-                             "S28": unicorn.arm_const.UC_ARM_REG_S28, "S29": unicorn.arm_const.UC_ARM_REG_S29,
-                             "S30": unicorn.arm_const.UC_ARM_REG_S30, "S31": unicorn.arm_const.UC_ARM_REG_S31}
-                self.regs.update({"arg1": unicorn.arm_const.UC_ARM_REG_R0, "arg2": unicorn.arm_const.UC_ARM_REG_R1,
-                                  "arg3": unicorn.arm_const.UC_ARM_REG_R2, "arg4": unicorn.arm_const.UC_ARM_REG_R3})
-            else:
-                self.logger.error(
-                    "sample contains code for unsupported processor architecture")
-                return
-        else:
-            self.logger.error(
-                "sample contains code for unsupported processor architecture")
-            return
-
-        # naive API hooks
-        self.apiHooks = {}
-        self.apiHooks["GetProcessHeap"] = flare_emu_hooks._returnHandleHook
-        self.apiHooks["HeapCreate"] = flare_emu_hooks._returnHandleHook
-        self.apiHooks["HeapAlloc"] = flare_emu_hooks._allocMem3Hook
-        self.apiHooks["HeapReAlloc"] = flare_emu_hooks._heapReAllocHook
-        self.apiHooks["RtlAllocateHeap"] = flare_emu_hooks._allocMem3Hook
-        self.apiHooks["AllocateHeap"] = flare_emu_hooks._allocMem1Hook
-        
-        # ignore LMEM_MOVEABLE flag, return mem ptr anyway, have Lock return ptr param
-        self.apiHooks["LocalAlloc"] = flare_emu_hooks._allocMem2Hook
-        self.apiHooks["LocalLock"] = flare_emu_hooks._returnParam1Hook
-        self.apiHooks["GlobalAlloc"] = flare_emu_hooks._allocMem2Hook
-        self.apiHooks["GlobalLock"] = flare_emu_hooks._returnParam1Hook
-        
-        # these ignore flags for now
-        self.apiHooks["LocalReAlloc"] = flare_emu_hooks._reallocHook
-        self.apiHooks["GlobalReAlloc"] = flare_emu_hooks._reallocHook
-        
-        self.apiHooks["VirtualAlloc"] = flare_emu_hooks._virtualAllocHook
-        self.apiHooks["VirtualAllocEx"] = flare_emu_hooks._virtualAllocExHook
-        self.apiHooks["malloc"] = flare_emu_hooks._allocMem1Hook
-        self.apiHooks["calloc"] = flare_emu_hooks._callocHook
-        self.apiHooks["realloc"] = flare_emu_hooks._reallocHook
-        self.apiHooks["memcpy"] = flare_emu_hooks._memcpyHook
-        self.apiHooks["memmove"] = flare_emu_hooks._memcpyHook
-        self.apiHooks["strlen"] = flare_emu_hooks._strlenHook
-        self.apiHooks["lstrlenA"] = flare_emu_hooks._strlenHook
-        self.apiHooks["strnlen"] = flare_emu_hooks._strnlenHook
-        self.apiHooks["strnlen_s"] = flare_emu_hooks._strnlenHook
-        self.apiHooks["strcmp"] = flare_emu_hooks._strcmpHook
-        self.apiHooks["lstrcmpA"] = flare_emu_hooks._strcmpHook
-        self.apiHooks["strncmp"] = flare_emu_hooks._strncmpHook
-        self.apiHooks["stricmp"] = flare_emu_hooks._stricmpHook
-        self.apiHooks["lstrcmpiA"] = flare_emu_hooks._stricmpHook
-        self.apiHooks["strnicmp"] = flare_emu_hooks._strnicmpHook
-        self.apiHooks["wcscmp"] = flare_emu_hooks._wcscmpHook
-        self.apiHooks["lstrcmpW"] = flare_emu_hooks._wcscmpHook
-        self.apiHooks["wcsncmp"] = flare_emu_hooks._wcsncmpHook
-        self.apiHooks["wcsicmp"] = flare_emu_hooks._wcsicmpHook
-        self.apiHooks["lstrcmpiW"] = flare_emu_hooks._wcsicmpHook
-        self.apiHooks["wcsnicmp"] = flare_emu_hooks._wcsnicmpHook
-        self.apiHooks["mbscmp"] = flare_emu_hooks._strcmpHook
-        self.apiHooks["mbsncmp"] = flare_emu_hooks._strncmpHook
-        self.apiHooks["mbsicmp"] = flare_emu_hooks._stricmpHook
-        self.apiHooks["mbsnicmp"] = flare_emu_hooks._strnicmpHook
-        self.apiHooks["strcpy"] = flare_emu_hooks._strcpyHook
-        self.apiHooks["strncpy"] = flare_emu_hooks._strncpyHook
-        self.apiHooks["lstrcpyA"] = flare_emu_hooks._strcpyHook
-        self.apiHooks["lstrcpynA"] = flare_emu_hooks._strncpyHook
-        self.apiHooks["strncpy_s"] = flare_emu_hooks._strncpysHook
-        self.apiHooks["wcscpy"] = flare_emu_hooks._wcscpyHook
-        self.apiHooks["wcsncpy"] = flare_emu_hooks._wcsncpyHook
-        self.apiHooks["lstrcpyW"] = flare_emu_hooks._wcscpyHook
-        self.apiHooks["lstrcpynW"] = flare_emu_hooks._wcsncpyHook
-        self.apiHooks["wcsncpy_s"] = flare_emu_hooks._wcsncpysHook
-        self.apiHooks["mbscpy"] = flare_emu_hooks._strcpyHook
-        self.apiHooks["mbsncpy"] = flare_emu_hooks._strncpyHook
-        self.apiHooks["mbsncpy_s"] = flare_emu_hooks._strncpysHook
-        self.apiHooks["memchr"] = flare_emu_hooks._memchrHook
-        self.apiHooks["strchr"] = flare_emu_hooks._strchrHook
-        self.apiHooks["wcschr"] = flare_emu_hooks._wcschrHook
-        self.apiHooks["mbschr"] = flare_emu_hooks._strchrHook
-        self.apiHooks["strrchr"] = flare_emu_hooks._strrchrHook
-        self.apiHooks["wcsrchr"] = flare_emu_hooks._wcsrchrHook
-        self.apiHooks["mbsrchr"] = flare_emu_hooks._strrchrHook
-        self.apiHooks["wcslen"] = flare_emu_hooks._wcslenHook
-        self.apiHooks["lstrlenW"] = flare_emu_hooks._wcslenHook
-        self.apiHooks["mbslen"] = flare_emu_hooks._strlenHook
-        self.apiHooks["mbstrlen"] = flare_emu_hooks._strlenHook
-        self.apiHooks["wcsnlen"] = flare_emu_hooks._wcsnlenHook
-        self.apiHooks["wcsnlen_s"] = flare_emu_hooks._wcsnlenHook
-        self.apiHooks["mbsnlen"] = flare_emu_hooks._strnlenHook
-        self.apiHooks["mbstrnlen"] = flare_emu_hooks._strnlenHook
-        self.apiHooks["strcat"] = flare_emu_hooks._strcatHook
-        self.apiHooks["lstrcatA"] = flare_emu_hooks._strcatHook
-        self.apiHooks["strncat"] = flare_emu_hooks._strncatHook
-        self.apiHooks["wcscat"] = flare_emu_hooks._wcscatHook
-        self.apiHooks["lstrcatW"] = flare_emu_hooks._wcscatHook
-        self.apiHooks["wcsncat"] = flare_emu_hooks._wcsncatHook
-        self.apiHooks["mbscat"] = flare_emu_hooks._strcatHook
-        self.apiHooks["mbsncat"] = flare_emu_hooks._strncatHook
-        self.apiHooks["strlwr"] = flare_emu_hooks._strlwrHook
-        self.apiHooks["strupr"] = flare_emu_hooks._struprHook
-        self.apiHooks["wcslwr"] = flare_emu_hooks._wcslwrHook
-        self.apiHooks["wcsupr"] = flare_emu_hooks._wcsuprHook
-        self.apiHooks["mbslwr"] = flare_emu_hooks._strlwrHook
-        self.apiHooks["mbsupr"] = flare_emu_hooks._struprHook
-        self.apiHooks["strdup"] = flare_emu_hooks._strdupHook
-        self.apiHooks["wcsdup"] = flare_emu_hooks._wcsdupHook
-        self.apiHooks["mbsdup"] = flare_emu_hooks._strdupHook
-        self.apiHooks["mbtowc"] = flare_emu_hooks._mbtowcHook
-        self.apiHooks["mbstowcs"] = flare_emu_hooks._mbstowcsHook
-        self.apiHooks["wctomb"] = flare_emu_hooks._wctombHook
-        self.apiHooks["wcstombs"] = flare_emu_hooks._wcstombsHook
-        self.apiHooks["MultiByteToWideChar"] = flare_emu_hooks._multiByteToWideCharHook
-        self.apiHooks["WideCharToMultiByte"] = flare_emu_hooks._wideCharToMultiByteHook
-        self.apiHooks["memset"] = flare_emu_hooks._memsetHook
-        self.apiHooks["ZeroMemory"] = flare_emu_hooks._bzeroHook
-        self.apiHooks["bzero"] = flare_emu_hooks._bzeroHook
-        
-        # builtins
-        self.apiHooks["umodsi3"] = flare_emu_hooks._modHook
-        
-        self.allocMap = {}
-        
-        # Initialize emulator
-        mu = unicorn.Uc(self.arch, self.mode)
-        self.logger.info("initialized emulator for %s with %s architecture in %s mode" % (
-            self.filetype, arch, mode))
-        self.uc = mu
-        if self.arch == unicorn.UC_ARCH_ARM or self.arch == unicorn.UC_ARCH_ARM64:
-            self._enableVFP()
-
-    # adds a new API hook to EmuHelper
-    # apiName: name of the function to hook as it is named in binary analysis tool
-    # hook: can be a string for the name of an existing hooked API, in which case this new hook
-    # will use the same hook function
-    # hook: can alternatively be a hook function you have defined
-    def addApiHook(self, apiName, hook):
-        if isinstance(hook, str):
-            if hook in self.apiHooks:
-                self.apiHooks[apiName] = self.apiHooks[hook]
-            else:
-                self.logger.error("%s is not a currently defined API hook" % hook)
-                return False
-        elif isinstance(hook, types.FunctionType):
-            self.apiHooks[apiName] = hook
-            return True
-        else:
-            self.logger.error("unsupported hook type")
-            return False
-    
-    # unmap all emulator memory
-    def resetEmulatorMemory(self):
-        self.allocMap = {}
-        for region in self.uc.mem_regions():
-            self.uc.mem_unmap(region[0], region[1] - region[0] + 1)
-
-    def resetEmulatorHeapAndStack(self):
-        for region in self.uc.mem_regions():
-            if region[0] != self.baseAddr:
-                self.uc.mem_unmap(region[0], region[1] - region[0] + 1)
-                self.logger.debug("unmapped %s to %s" % (
-                    self.hexString(region[0]), self.hexString(region[1])))
-        self._buildStack()
-
-    # reset emulator memory and rewrite binary segments to emulator memory, build new stack
-    def reloadBinary(self):
-        self.resetEmulatorMemory()
-        baseAddr = self.analysisHelper.getMinimumAddr()
-        endAddr = self.analysisHelper.getMaximumAddr()
-        self.baseAddr = baseAddr
-        memsize = endAddr - baseAddr
-        memsize = self.pageAlignUp(memsize) + PAGESIZE
-        self.logger.debug("base addr: %s end addr: %s memsize: %s" % (self.hexString(baseAddr), 
-                      self.hexString(endAddr), self.hexString(memsize)))
-        # map all binary segments as one memory region for easier management
-        self.uc.mem_map(baseAddr & self.pageMask, memsize)
-        for segVA in self.analysisHelper.getSegments():
-            # we don't want to map PAGEZERO
-            if self.filetype == "MACHO" and segVA == 0:
-                continue
-            segName = self.analysisHelper.getSegmentName(segVA)
-            endVA = self.analysisHelper.getSegmentEnd(segVA)
-            segSizeTotal = endVA - segVA
-            segSize = self.analysisHelper.getSegmentDefinedSize(segVA)
-            self.logger.debug("bytes in seg: %s" % self.hexString(segSize))
-            self.logger.debug("mapping segment %s: %s - %s" %
-                          (segName, self.hexString(segVA), self.hexString(endVA)))
-            if segSize > 0:
-                segBytes = self.analysisHelper.getBytes(segVA, segSize)
-                self.writeEmuMem(segVA, segBytes)
-            segLeftover = segSizeTotal - segSize
-            if segLeftover > 0:
-                self.writeEmuMem(segVA + segSize, b"\x00" * segLeftover)
-        self._buildStack()
-
-    # allocs mem and writes bytes into it
-    def loadBytes(self, bytes, addr=None):
-        mem = self.allocEmuMem(len(bytes), addr)
-        self.writeEmuMem(mem, bytes)
-        return mem
-
-    def isValidEmuPtr(self, ptr):
-        for region in self.uc.mem_regions():
-            if ptr >= region[0] and ptr < region[1]:
-                return True
-        return False
-        
-    def getEmuMemRegion(self, addr):
-        for region in self.uc.mem_regions():
-            if addr >= region[0] and addr < region[1]:
-                return (region[0], region[1] + 1)
-        return None
-        
-    # allocate emulator memory, attempts to honor specified address, otherwise begins allocations 
-    # at an available page
-    # aligned address, returns address, rebased if necessary
-    def allocEmuMem(self, size, addr=None):
-        allocSize = self.pageAlignUp(size)
-        fail = False
-        if addr is None or addr == 0:
-            baseAddr = addr = self._findUnusedMemRegion(size)
-            if baseAddr is None:
-                
-                fail = True
-        else:
-            baseAddr = self.pageAlign(addr)
-            offs = addr - baseAddr
-            if self._regionOverlapsWithExistingRegion(baseAddr, allocSize):
-                baseAddr = self._findUnusedMemRegion(size)
-                if baseAddr is None:
-                    fail = True
-                else:
-                    addr = baseAddr + offs
-
-        if not fail:
-            self.logger.debug("mapping %s bytes @%s" %
-                          (self.hexString(allocSize), self.hexString(baseAddr)))
-            self.uc.mem_map(baseAddr, allocSize)
-            return addr
-
-        return None
-     
-    
-    def copyEmuMem(self, dstAddr, srcAddr, size, userData):
-        size = self._checkMemSize(size, userData)
-        try:
-            mem = self.uc.mem_read(srcAddr, size)
-            self.writeEmuMem(dstAddr, mem)
-        except Exception as e:
-            self.logger.error("exception in copyEmuMem @%s: %s" % (self.hexString(userData["currAddr"]), str(e)))
-        
-    def getCallTargetName(self, address):
-        if self.analysisHelper.getOpndType(address, 0) == self.analysisHelper.o_reg:
-            funcName = self.analysisHelper.getName(self.getRegVal(self.analysisHelper.getOperand(address, 0)))
-        else:
-            funcName = self.analysisHelper.getName(self.analysisHelper.getOpndValue(address, 0))
-        return self.analysisHelper.normalizeFuncName(funcName)
-    
-    # we don't know the number of args to a given function and we're not considering SSE args
-    # this is just a convenience, use the emulator object if you have specific needs
-    def getArgv(self):
-        if self.arch == unicorn.UC_ARCH_X86:
-            if self.mode == unicorn.UC_MODE_64:
-                sp = self.getRegVal("rsp")
-                if self.filetype == "MACHO" or self.filetype == "ELF":
-                    argv = [
-                        self.getRegVal("rdi"),
-                        self.getRegVal("rsi"),
-                        self.getRegVal("rdx"),
-                        self.getRegVal("rcx"),
-                        self.getRegVal("r8"),
-                        self.getRegVal("r9"),
-                        struct.unpack("<Q", self.uc.mem_read(sp, 8))[0],
-                        struct.unpack("<Q", self.uc.mem_read(sp + 8, 8))[0]]
-                else:
-                    argv = [
-                        self.getRegVal("rcx"),
-                        self.getRegVal("rdx"),
-                        self.getRegVal("r8"),
-                        self.getRegVal("r9"),
-                        struct.unpack("<Q", self.uc.mem_read(sp + 32, 8))[0],
-                        struct.unpack("<Q", self.uc.mem_read(sp + 40, 8))[0],
-                        struct.unpack("<Q", self.uc.mem_read(sp + 48, 8))[0],
-                        struct.unpack("<Q", self.uc.mem_read(sp + 56, 8))[0]]
-            else:
-                sp = self.getRegVal("esp")
-                argv = [
-                    struct.unpack("<I", self.uc.mem_read(sp, 4))[0],
-                    struct.unpack("<I", self.uc.mem_read(sp + 4, 4))[0],
-                    struct.unpack("<I", self.uc.mem_read(sp + 8, 4))[0],
-                    struct.unpack("<I", self.uc.mem_read(sp + 12, 4))[0],
-                    struct.unpack("<I", self.uc.mem_read(sp + 16, 4))[0],
-                    struct.unpack("<I", self.uc.mem_read(sp + 20, 4))[0],
-                    struct.unpack("<I", self.uc.mem_read(sp + 24, 4))[0],
-                    struct.unpack("<I", self.uc.mem_read(sp + 28, 4))[0]]
-        elif self.arch == unicorn.UC_ARCH_ARM:
-            sp = self.getRegVal("SP")
-            argv = [
-                self.getRegVal("R0"),
-                self.getRegVal("R1"),
-                self.getRegVal("R2"),
-                self.getRegVal("R3"),
-                struct.unpack("<I", self.uc.mem_read(sp, 4))[0],
-                struct.unpack("<I", self.uc.mem_read(sp + 4, 4))[0],
-                struct.unpack("<I", self.uc.mem_read(sp + 8, 4))[0],
-                struct.unpack("<I", self.uc.mem_read(sp + 12, 4))[0]]
-        elif self.arch == unicorn.UC_ARCH_ARM64:
-            argv = [
-                self.getRegVal("X0"),
-                self.getRegVal("X1"),
-                self.getRegVal("X2"),
-                self.getRegVal("X3"),
-                self.getRegVal("X4"),
-                self.getRegVal("X5"),
-                self.getRegVal("X6"),
-                self.getRegVal("X7")]
-        else:
-            argv = None
-                
-        return argv
- 
-    def _checkMemSize(self, size, userData):
-        if size > MAX_ALLOC_SIZE:
-            self.logger.debug("allocation size (%s) truncated @%s" % 
-                          (self.hexString(size), self.hexString(userData["currAddr"])))
-            size = MAX_ALLOC_SIZE
-        return size
-        
-    # maps null memory as requested during emulation
-    def _hookMemInvalid(self, uc, access, address, size, value, userData):
-        self.logger.debug("invalid memory operation for %s @%s" %
-                      (self.hexString(address), self.hexString(userData['currAddr'])))
-        try:
-            uc.mem_map(address & self.pageMask, PAGESIZE)
-            self.writeEmuMem(address & self.pageMask, b"\x00" * PAGESIZE)
-            self.logger.debug("allocated memory to %s" % self.hexString(address))
-        except Exception:
-            self.logger.debug("error writing to %s, changing IP from %s to %s" % (self.hexString(address), self.hexString(
-                userData['currAddr']), self.hexString(userData['currAddr'] + userData['currAddrSize'])))
-            userData['EmuHelper'].skipInstruction(userData)
-        return True
-
-    # cannot seem to move IP forward from this hook for some reason..
-    # patches current instruction with NOPs
-    def _hookInterrupt(self, uc, intno, userData):
-        self.logger.debug("interrupt #%d received @%s" % ((intno), self.hexString(userData["currAddr"])))
-        if self.arch == unicorn.UC_ARCH_X86:
-            self.writeEmuMem(userData["currAddr"], X86NOP *
-                         int(userData["currAddrSize"]))
-        elif self.arch == unicorn.UC_ARCH_ARM:
-            if self.mode == unicorn.UC_MODE_THUMB:
-                self.writeEmuMem(userData["currAddr"],
-                             ARMTHUMBNOP * int((userData["currAddrSize"] / 2)))
-            else:
-                self.writeEmuMem(
-                    userData["currAddr"], ARMNOP * int((userData["currAddrSize"] / 4)))
-        elif self.arch == unicorn.UC_ARCH_ARM64:
-            self.writeEmuMem(
-                userData["currAddr"], ARM64NOP * int((userData["currAddrSize"] / 4)))
-        self.enteredBlock = False
-        return True
-
-    def normalizeApiName(self, funcName):
-        if funcName[:2] == "j_":
-            funcName = funcName[2:]
-            
-        # remove appended _l for locale flavors of string functions
-        funcName = re.sub(r"_l$", "", funcName)
-        
-        # remove prepended underscores
-        funcName = re.sub(r"^_+", "", funcName)
-      
-        return funcName
-        
-    # handle common runtime functions
-    def _handleApiHooks(self, address, argv, funcName, userData):
-        if funcName not in self.apiHooks:
-            funcName = self.normalizeApiName(funcName)
-            if funcName not in self.apiHooks:
-                return False
-        try:
-            self.apiHooks[funcName](self, address, argv, funcName, userData)
-        except Exception as e:
-            self.logger.error("error handling API hook: %s @%s" % (e, self.hexString(address)))
-            
-        self.skipInstruction(userData)
-        return True
-    
-    # instruction hook used by emulateRange function
-    # implements bare bones instrumentation to handle basic code flow
-    def _emulateRangeCodeHook(self, uc, address, size, userData):
-        try:
-            userData['currAddr'] = address
-            userData['currAddrSize'] = size
-            if self.arch == unicorn.UC_ARCH_ARM and userData["changeThumbMode"]:
-                self._handleThumbMode(address)
-                userData["changeThumbMode"] = False
-                return
-
-            # if strict mode is disabled, make instructions as we go as needed
-            if not userData.get("strict", True):
-                if self.analysisHelperFramework == "Radare2" or self.analysisHelper.getMnem(address) == "":
-                    self.analysisHelper.makeInsn(address)
-            
-            if self.verbose > 0:
-                if self.verbose > 1:
-                    self.logger.debug(self.getEmuState())
-                dis = self.analysisHelper.getDisasmLine(address)
-                self.logger.debug("%s: %s" % (self.hexString(address), dis))
-
-            # stop emulation if specified endAddr is reached
-            if userData.get("endAddr", None) is not None:
-                if address == userData["endAddr"]:
-                    self.stopEmulation(userData)
-                    return
-            if userData.get("strict", True) and self._isBadBranch(userData):
-                self.skipInstruction(userData)
-                return
-            # stop annoying run ons if we end up somewhere we dont belong
-            if self.uc.mem_read(address, size) == b"\x00" * size:
-                self.logger.debug("pc ended up in null memory @%s" %
-                              self.hexString(address))
-                self.stopEmulation(userData)
-                return
-
-            # otherwise, stop emulation when returning from function emulation began in
-            elif ("funcStart" in userData and self.isRetInstruction(address) and
-                    self.analysisHelper.getFuncStart(address) ==
-                    userData["funcStart"]):
-                self.stopEmulation(userData)
-                return
-            elif self.isRetInstruction(address) and self.arch == unicorn.UC_ARCH_ARM:
-                # check mode of return address if ARM
-                #retAddr = self.getEmuPtr(self.getRegVal("LR"))
-                #if self.analysisHelper.isThumbMode(retAddr):
-                #    userData["changeThumbMode"] = True
-                userData["changeThumbMode"] = True
-
-            if (self.analysisHelper.getMnem(address).upper() in self.callMnems or
-                    (self.analysisHelper.getMnem(address).upper() == "B" and
-                     self.analysisHelper.getNameAddr(self.analysisHelper.getOperand(address, 0)) ==
-                     self.analysisHelper.getFuncStart(
-                        self.analysisHelper.getNameAddr(self.analysisHelper.getOperand(address, 0))))):
-                        
-                funcName = self.getCallTargetName(address)
-                if userData["callHook"]:
-                    userData["callHook"](address, self.getArgv(), funcName, userData)
-
-                if self.arch == unicorn.UC_ARCH_ARM:
-                    userData["changeThumbMode"] = True
-                    
-                # if the pc has been changed by the hook, don't skip instruction and undo the change
-                if self.getRegVal("pc") != userData["currAddr"]:
-                    # get SP delta value for next instruction to adjust stack accordingly since we are skipping this
-                    # instruction
-                    uc.reg_write(self.regs["sp"], self.getRegVal("sp") +
-                                    self.analysisHelper.getSpDelta(self.getRegVal("pc")))
-                    return
-                 
-                if userData["hookApis"] and self._handleApiHooks(address, self.getArgv(), funcName, userData):
-                    return
-                
-                # skip calls if specified or there are no instructions to emulate at destination address
-                if (userData["skipCalls"] is True or
-                        (self.analysisHelper.getOpndType(address, 0) == self.analysisHelper.o_near and
-                         uc.mem_read(self.analysisHelper.getOpndValue(address, 0), self.size_pointer) ==
-                         b"\x00" * self.size_pointer)):
-                    self.skipInstruction(userData)
-            # handle x86 instructions moving import pointers to a register
-            elif (self.analysisHelper.getMnem(address).lower() == "mov" and 
-                  self.analysisHelper.getOpndType(address, 1) == self.analysisHelper.o_mem and 
-                  self.analysisHelper.getOpndType(address, 0) == self.analysisHelper.o_reg and
-                  (len(self.analysisHelper.getOperand(address, 0)) == 3 and
-                  (self.analysisHelper.getOperand(address, 1)[:3] == "ds:" or 
-                  "sym.imp." in self.analysisHelper.getOperand(address, 1)) and 
-                  uc.mem_read(self.analysisHelper.getOpndValue(address, 1), self.size_pointer) ==
-                  b"\x00" * self.size_pointer)):             
-                  uc.reg_write(self.regs[self.analysisHelper.getOperand(address, 0)], 
-                               self.analysisHelper.getOpndValue(address, 1))
-                  self.skipInstruction(userData)
-
-        except Exception as err:
-            self.logger.error("exception in emulateRangeCodehook @%s: %s" % (self.hexString(address), str(err)))
-            self.stopEmulation(userData)
-
-    # instruction hook used by emulateBytes function
-    # implements bare bones instrumentation to handle basic code flow
-    def _emulateBytesCodeHook(self, uc, address, size, userData):
-        try:
-            userData['currAddr'] = address
-            userData['currAddrSize'] = size
-            # stop emulation if specified endAddr is reached
-            if userData["endAddr"] is not None:
-                if address == userData["endAddr"]:
-                    self.stopEmulation(userData)
-                    return
-
-            # stop annoying run ons if we end up somewhere we dont belong
-            if self.uc.mem_read(address, 0x10) == b"\x00" * 0x10:
-                self.stopEmulation(userData)
-                self.logger.debug("pc ended up in null memory @%s" %
-                              self.hexString(address))
-                return
-
-        except Exception as err:
-            self.logger.error("exception in emulateBytesCodehook @%s: %s" % (self.hexString(address), str(err)))
-            self.stopEmulation(userData)
-
-    # this instruction hook is used by the iterate feature, forces execution down a specified path
-    def _guidedHook(self, uc, address, size, userData):
-        
-        try:
-            userData['currAddr'] = address
-            userData['currAddrSize'] = size
-            if self.arch == unicorn.UC_ARCH_ARM and userData["changeThumbMode"]:
-                self._handleThumbMode(address)
-                userData["changeThumbMode"] = False
-                return
-            if self.verbose > 0:
-                if self.verbose > 1:
-                    self.logger.debug(self.getEmuState())
-                dis = self.analysisHelper.getDisasmLine(address)
-                self.logger.debug("%s: %s" % (self.hexString(address), dis))
-            if self.arch == unicorn.UC_ARCH_ARM:
-                # since there are lots of bad branches during emulation and we are forcing it anyways
-                if self.analysisHelper.getMnem(address)[:3].upper() in ["TBB", "TBH"]:
-                    # skip over interleaved jump table
-                    nextInsnAddr = self.analysisHelper.skipJumpTable(address + size)
-                    self.changeProgramCounter(userData, nextInsnAddr)
-                    return
-            elif userData.get("strict", True) and self._isBadBranch(userData):
-                self.skipInstruction(userData)
-                return
-
-            flow, paths = userData["targetInfo"][userData["targetVA"]]
-            # check if we are out of our block bounds or re-entering our block in a loop
-            bbEnd = flow[paths[self.pathIdx][self.blockIdx]][1]
-            bbStart = flow[paths[self.pathIdx][self.blockIdx]][0]
-            if address == bbStart and self.enteredBlock is True:
-                if self.blockIdx < len(paths[self.pathIdx]) - 1:
-                    self.logger.debug("loop re-entering block #%d (%s -> %s), forcing PC to %s" %
-                                  (self.blockIdx, self.hexString(bbStart), self.hexString(bbEnd),
-                                   self.hexString(flow[paths[self.pathIdx][self.blockIdx + 1]][0])))
-                    # force PC to follow paths
-                    uc.reg_write(self.regs["pc"], flow[paths[self.pathIdx][self.blockIdx + 1]][0])
-                    self.blockIdx += 1
-                    self.enteredBlock = False
-                    if self.arch == unicorn.UC_ARCH_ARM:
-                        userData["changeThumbMode"] = True
-                    return
-                else:
-                    self.logger.debug(
-                        "loop re-entering block #%d (%s -> %s), but no more blocks! bailing out of this function.." %
-                        (self.blockIdx, self.hexString(bbStart), self.hexString(bbEnd)))
-                    self.stopEmulation(userData)
-                    return
-            elif (address > bbEnd or address < bbStart):
-                # check if we skipped over our target (our next block index is out of range), this can happen in ARM
-                # with conditional instructions
-                if self.blockIdx + 1 >= len(paths[self.pathIdx]):
-                    self.logger.debug(
-                        "we missed our target! bailing out of this function..")
-                    self.stopEmulation(userData)
-                    return
-                self.logger.debug("%s is outside of block #%d (%s -> %s), forcing PC to %s" %
-                              (self.hexString(address),
-                               self.blockIdx, self.hexString(bbStart),
-                               self.hexString(bbEnd), 
-                               self.hexString(flow[paths[self.pathIdx][self.blockIdx + 1]][0])))
-                # force PC to follow paths
-                uc.reg_write(self.regs["pc"], flow[paths[self.pathIdx][self.blockIdx + 1]][0])
-                self.blockIdx += 1
-                self.enteredBlock = False
-                if self.arch == unicorn.UC_ARCH_ARM:
-                    userData["changeThumbMode"] = True
-                return
-            
-            if address == bbStart:
-                self.enteredBlock = True
-            # possibly a folded instruction or invalid instruction
-            if self.analysisHelper.getMnem(address) == "":
-                if self.analysisHelper.getMnem(address + size) == "":
-                    if self.analysisHelper.getMnem(address + size * 2) == "":
-                        self.logger.debug(
-                            "invalid instruction encountered @%s, bailing.." % self.hexString(address))
-                        self.stopEmulation(userData)
-                    return
-                return
-
-            # stop annoying run ons if we end up somewhere we dont belong
-            if self.uc.mem_read(address, 0x10) == b"\x00" * 0x10:
-                self.logger.debug("pc ended up in null memory @%s" %
-                              self.hexString(address))
-                self.stopEmulation(userData)
-                return
-            
-            # this is our stop, this is where we trigger user-defined callback with our info
-            if address == userData["targetVA"]:
-                self.logger.debug("target %s hit" %
-                              self.hexString(userData["targetVA"]))
-                self._targetHit(address, userData)
-                self.stopEmulation(userData)
-            elif address in userData["targetInfo"]:
-                # this address is another target in the dict, process it and continue onward
-                self.logger.debug("target %s found on the way to %s, processing" % (
-                    self.hexString(address), self.hexString(userData["targetVA"])))
-                self._targetHit(address, userData)
-
-            if (self.analysisHelper.getMnem(address).upper() in self.callMnems or
-                (self.analysisHelper.getMnem(address).upper() == "B" and
-                 self.analysisHelper.getNameAddr(self.analysisHelper.getOperand(address, 0)) ==
-                 self.analysisHelper.getFuncStart(
-                 self.analysisHelper.getNameAddr(self.analysisHelper.getOperand(address, 0))))):
-                 
-                funcName = self.getCallTargetName(address)
-                if userData["callHook"]:
-                    userData["callHook"](address, self.getArgv(), funcName, userData)
-
-                if self.arch == unicorn.UC_ARCH_ARM:
-                    userData["changeThumbMode"] = True
-
-                # if the pc has been changed by the hook, don't skip instruction and undo the change
-                if self.getRegVal("pc") != userData["currAddr"]:
-                    # get SP delta value for next instruction to adjust stack accordingly since we are skipping this
-                    # instruction
-                    uc.reg_write(self.regs["sp"], self.getRegVal("sp") +
-                                 self.analysisHelper.getSpDelta(self.getRegVal("pc")))
-                    return
-                
-                if userData["hookApis"] and self._handleApiHooks(address, self.getArgv(), funcName, userData):
-                    return
-                    
-                # if you change the program counter, it undoes your call to emu_stop()
-                if address != userData["targetVA"]:
-                    self.skipInstruction(userData)
-                    
-            elif self.isRetInstruction(address):
-                # self.stopEmulation(userData)
-                self.skipInstruction(userData)
-                return
-
-        except Exception as e:
-            self.logger.error("exception in _guidedHook @%s: %s" % (self.hexString(address), e))
-            self.stopEmulation(userData)
-
-
-    # checks ARM mode for address and aligns address accordingly
-    def _handleThumbMode(self, address):
-        if self.analysisHelper.isThumbMode(address):
-            self.uc.reg_write(self.regs["pc"], self.getRegVal("pc") | 1)
-            self.mode = unicorn.UC_MODE_THUMB
-        else:
-            self.uc.reg_write(self.regs["pc"], self.getRegVal("pc") & ~1)
-            self.mode = unicorn.UC_MODE_ARM
-
-    # called when an iterate target is reached
-    def _targetHit(self, address, userData):
-        try:
-            argv = self.getArgv()
-            userData["targetCallback"](self, address, argv, userData)
-        except Exception as e:
-            self.logger.error("exception in targetCallback function @%s: %s" % (self.hexString(address), str(e)))
-        userData["visitedTargets"].append(address)
-
-    # this only works for IDA Pro since radare2 will always disassemble
-    def _isBadBranch(self, userData):
-        if self.arch == unicorn.UC_ARCH_ARM64:
-            if (self.analysisHelper.getMnem(userData["currAddr"]).upper() in ["BR", "BREQ"] and
-                    self.analysisHelper.getOpndType(userData["currAddr"], 0) == self.analysisHelper.o_reg):
-                if (self.analysisHelper.getMnem(
-                        self.getRegVal(self.analysisHelper.getOperand(userData["currAddr"], 0)
-                        ))) == "":
-                    return True
-        elif self.arch == unicorn.UC_ARCH_X86:
-            if (self.analysisHelper.getMnem(userData["currAddr"]).lower() == "jmp" and
-                    self.analysisHelper.getOpndType(userData["currAddr"], 0) == self.analysisHelper.o_reg):
-                if (self.analysisHelper.getMnem
-                   (self.getRegVal(self.analysisHelper.getOperand(userData["currAddr"], 0))) == ""):
-                    self.logger.debug("bad branch detected @%s" % self.hexString(userData["currAddr"]))
-                    return True
-        return False
-    
-    
-    # recursively searches control flow graph dict returned by _explore for a  
-    # single path from currentNode to target basic block, check path parameter upon return
-    def _findPathFromGraph(self, path, graph, currentNode, target):
-        if currentNode not in graph:
-            return False
-        for node in graph[currentNode]:
-            if node in path:
-                continue
-            path.append(node)
-            if node == target:
-                return True
-            if self._findPathFromGraph(path, graph, node, target):
-                return True
-            else:
-                path.pop()
-        return False
-        
-    # recursively searches control flow graph dict returned by _explore for 
-    # up to maxPaths from currentNode to basic blocks in targets list, check paths parameter upon return
-    def _findPathsFromGraph(self, paths, path, graph, currentNode, targets, maxPaths, searchedNodes, maxNodes):
-        if searchedNodes == 0:
-            self.searchedNodes = 0
-        if currentNode not in graph:
-            return
-        if len(paths) >= maxPaths or self.searchedNodes >= maxNodes:
-            return
-        self.searchedNodes += 1
-        for node in graph[currentNode]:
-            if node in path:
-                continue
-            path.append(node)
-            if node in targets:
-                paths.append(deepcopy(path))
-                path.pop()
-                return
-            self._findPathsFromGraph(paths, path, graph, node, targets, maxPaths, self.searchedNodes, maxNodes)
-            path.pop()
-        
-    # returns a dictionary where the key is a node in the control flow graph 
-    # and its value is a list of its successor nodes
-    def _explore(self, start_bb, end_bb=None):
-        stack = []
-        discovered = []
-        graph = {}
-        stack.append(start_bb)
-        while len(stack) > 0:
-            bb = stack.pop()
-            if bb.id not in discovered:
-                discovered.append(bb.id)
-                graph[bb.id] = []
-                for block in bb.succs():
-                    stack.append(block)
-                    graph[bb.id].append(block.id)
-                    if end_bb is not None and block.id == end_bb.id:
-                        return graph
-                    
-        return graph
-
-    def _regionInSegment(self, addr, size):
-        segs = []
-        for segVA in self.analysisHelper.getSegments():
-            endVA = self.analysisHelper.getSegmentEnd(segVA)
-            segs.append((segVA, endVA))
-
-        for seg in segs:
-            if ((seg[0] <= addr and seg[1] > addr) or # starts in segment
-                (seg[0] <= addr + size and seg[1] > addr + size) or # ends in segment
-                (seg[0] > addr and seg[1] < addr + size) # swallows segment
-                ):
-                return True
-
-        return False
-
-    def _regionOverlapsWithExistingRegion(self, addr, size):
-        for region in self.uc.mem_regions():
-            # if start or end of region falls in range of a previous region
-            if ((addr >= region[0] and addr < region[1]) or
-                    (addr + size >= region[0] and addr + size < region[1])):
-                return True
-            # if region completely envelopes a previous region
-            if addr < region[0] and addr + size > region[1]:
-                return True
-
-        return False
-    
-    def _findUnusedMemRegion(self, size):
-        candidate = 0x10000
-        maxAddr = self.pageMask + 0x1000
-        size = self.pageAlignUp(size)
-        while candidate < maxAddr:
-            if not self._regionOverlapsWithExistingRegion(candidate, size) and not self._regionInSegment(candidate, size):
-                break
-
-            candidate += 0x1000
-
-        if candidate < maxAddr:
-            return candidate
-
-        self.logger.error("not enough memory for allocation!")
-        return None
-    
-    def _cloneEmuMem(self, eh):
-        self.resetEmulatorMemory()
-        self.baseAddr = eh.baseAddr
-        self.logger.debug("cloning provided emu memory")
-        for region in eh.uc.mem_regions():
-            size = region[1] - region[0] + 1
-            self.logger.debug("mapping %s bytes @%s" %
-                      (self.hexString(size), self.hexString(region[0])))
-            self.uc.mem_map(region[0], size)
-            self.logger.debug("copying region")
-            self.writeEmuMem(region[0], eh.getEmuBytes(region[0], size))
-        self._buildStack()
-        
-
-    # stack setup
-    # stack pointer will begin in the middle of allocated stack size
-    def _buildStack(self):
-        self.stack = self.allocEmuMem(self.stackSize) + self.stackSize // 2 # fix for python3 
-        self.writeEmuMem(self.stack - self.stackSize// 2, (b"\x00") * self.stackSize)
-
-    def _enableVFP(self):
-        if self.arch == unicorn.UC_ARCH_ARM:
-            # for ARM, we must run this code in order to enable vector instructions in our emulator
-            """
-            mov.w r0, #0xf00000
-            mcr p15, #0x0, r0, c1, c0, #0x2
-            isb sy
-            mov.w r3, #0x40000000
-            vmsr fpexc, r3
-            """
-            # ENABLE_VFP_CODE = "\x0f\x06\xa0\xe3\x50\x0f\x01\xee\x6f\xf0\x7f\xf5\x01\x31\xa0\xe3\x10\x3a\xe8\xee"
-            # self.emulateBytes(ENABLE_VFP_CODE, {}, [])
-            tmp = self.uc.reg_read(unicorn.arm_const.UC_ARM_REG_C1_C0_2)
-            self.uc.reg_write(unicorn.arm_const.UC_ARM_REG_C1_C0_2, tmp | (0xf << 20))
-            self.uc.reg_write(unicorn.arm_const.UC_ARM_REG_FPEXC, 0x40000000)
-        elif self.arch == unicorn.UC_ARCH_ARM64:
-            """
-            https://static.docs.arm.com/ddi0487/ca/DDI0487C_a_armv8_arm.pdf
-            MRS X2, CPACR_EL1
-            ORR X2, X2, #0x300000 # <-- set bits 20,21 to disable trapping for FP related instructions
-            MSR  CPACR_EL1, X2
-            NOP # <-- handle Unicorn bug
-            """
-            ENABLE_VFP_CODE = b"\x42\x10\x38\xd5\x42\x04\x6c\xb2\x42\x10\x18\xd5\x1f\x20\x03\xd5"
-            self.emulateBytes(ENABLE_VFP_CODE)
-
-    # prepare thread context
-    def _prepEmuContext(self, registers=None, stack=None):
-        mu = self.uc
-        for reg in self.regs:
-            mu.reg_write(self.regs[reg], 0)
-        mu.reg_write(self.regs["sp"], self.stack)
-        if registers:
-            for reg in registers:
-                val = registers[reg]
-                if isinstance(val, str) or isinstance(val, bytes) or isinstance(val, bytearray):
-                    mem = self.allocEmuMem(len(val))
-                    self.writeEmuMem(mem, val)
-                    val = mem
-                elif isinstance(val, (int, long)):
-                    pass
-                else:
-                    self.logger.error("incorrect type for %s" % reg)
-                    return None
-                mu.reg_write(self.regs[reg], val)
-                registers[reg] = val
-
-        # setup stack
-        if stack:
-            for i in range(0, len(stack)):
-                if isinstance(stack[i], str) or isinstance(stack[i], bytes) or isinstance(stack[i], bytearray):
-                    mem = self.allocEmuMem(len(stack[i]))
-                    self.writeEmuMem(mem, stack[i])
-                    stack[i] = mem
-                    val = mem
-                elif isinstance(stack[i], (int, long)):
-                    val = stack[i]
-                else:
-                    self.logger.error("incorrect type for stack[%d]" % (i))
-                    return None
-
-                self.writeEmuMem(self.getRegVal("sp") + i *
-                             self.size_pointer, struct.pack(self.pack_fmt, val))
+############################################
+# Copyright (C) 2018 FireEye, Inc.
+#
+# Licensed under the Apache License, Version 2.0, <LICENSE-APACHE or
+# http://apache.org/licenses/LICENSE-2.0> or the MIT license <LICENSE-BSD-3-CLAUSE or
+# https://opensource.org/licenses/BSD-3-Clause>, at your option. This file may not be
+# copied, modified, or distributed except according to those terms.
+#
+# Author: James T. Bennett
+#
+# flare-emu combines Unicorn and a choice of binary analysis engine to provide emulation support for
+# reverse engineers
+# Currently supports 32-bit and 64-bit x86, ARM, and ARM64
+# Dependencies:
+# https://github.com/unicorn-engine/unicorn
+############################################
+
+from __future__ import print_function
+import unicorn
+import unicorn.x86_const
+import unicorn.arm_const
+import unicorn.arm64_const
+from copy import deepcopy
+import logging
+import struct
+import re
+import flare_emu_hooks
+import types
+import sys
+
+
+
+PAGESIZE = 0x1000
+PAGEALIGNCHECK = 0xfff
+X86NOP = b"\x90"
+ARMTHUMBNOP = b"\x00\xbf"
+ARMNOP = b"\x00\xf0\x20\xe3"
+ARM64NOP = b"\x1f\x20\x03\xd5"
+MAX_ALLOC_SIZE = 10 * 1024 * 1024
+MAXCODEPATHS = 20
+MAXNODESEARCH = 100000
+try:
+    long        # Python 2
+except NameError:
+    long = int  # Python 3
+
+# parent class to provide binary analysis engine support for EmuHelper class
+# subclassed by Radare2AnalysisHelper and IdaProAnalysisHelper
+class AnalysisHelper(object):
+    def __init__(self):
+        self.o_reg = 1
+        self.o_mem = 2
+        self.o_phrase = 3
+        self.o_displ = 4
+        self.o_imm = 5
+        self.o_far = 6
+        self.o_near = 7
+
+    def getFuncStart(self, addr):
+        pass
+
+    def getFuncEnd(self, addr):
+        pass
+
+    def getFuncName(self, addr):
+        pass
+
+    def getMnem(self, addr):
+        pass
+
+    # gets address of last instruction in the basic block containing addr
+    def getBlockEndInsnAddr(self, addr):
+        pass
+
+    def skipJumpTable(self, addr):
+        pass
+
+    def getMinimumAddr(self):
+        pass
+
+    def getMaximumAddr(self):
+        pass
+
+    def getBytes(self, addr, size):
+        pass
+
+    def getCString(self, addr):
+        pass
+
+    def getOperand(self, addr, opndNum):
+        pass
+
+    def getWordValue(self, addr):
+        pass
+
+    def getDwordValue(self, addr):
+        pass
+
+    def getQWordValue(self, addr):
+        pass
+
+    def isThumbMode(self, addr):
+        pass
+
+    # for segment/section related functions, IDA Pro calls everything segments
+    # while Radare2 maintains the distinction. PE's do not have segments, but sections,
+    # while ELFs and Mach-Os have both. We will maintain the distinction when the underlying
+    # framework supports it.
+    def getSegmentName(self, addr):
+        pass
+
+    def getSegmentStart(self, addr):
+        pass
+
+    def getSegmentEnd(self, addr):
+        pass
+
+    # gets the number of defined bytes in the segment containing addr.
+    # used when loading the binary to determine how many bytes to copy
+    # to emulator memory from each segment, because IDA Pro may have
+    # undefined bytes.
+    def getSegmentDefinedSize(self, addr):
+        pass
+
+    def getSegmentSize(self, addr):
+        pass
+        
+    def getSegments(self):
+        pass
+        
+    def getSectionName(self, addr):
+        pass
+
+    def getSectionStart(self, addr):
+        pass
+
+    def getSectionEnd(self, addr):
+        pass
+
+    def getSectionSize(self, addr):
+        pass
+
+    def getSections(self):
+        pass
+
+    # gets disassembled instruction with names and comments as a string
+    def getDisasmLine(self, addr):
+        pass
+
+    def getName(self, addr):
+        pass
+
+    def getNameAddr(self, name):
+        pass
+
+    def getOpndType(self, addr, opndNum):
+        pass
+
+    def getOpndValue(self, addr, opndNum):
+        pass
+
+    def makeInsn(self, addr):
+        pass
+
+    def createFunction(self, addr):
+        pass
+
+    def getFlowChart(self, addr):
+        pass
+
+    def getSpDelta(self, addr):
+        pass    
+
+    def getXrefsTo(self, addr):
+        pass
+
+    def getBlockByAddr(self, addr, flowchart):
+        pass
+
+    def getArch(self):
+        pass
+
+    def getBitness(self):
+        pass
+
+    def getFileType(self):
+        pass
+
+    def getInsnSize(self, addr):
+        pass
+
+    def isTerminatingBB(self, addr):
+        pass
+
+    def getTerminatingBBs(self, flowchart):
+        term_bbs = []
+        for bb in flowchart:
+            if self.isTerminatingBB(bb):
+                term_bbs.append(bb)
+        return term_bbs
+
+    def getStartBB(self, addr, flowchart):
+        funcStart = self.getFuncStart(addr)
+        for bb in flowchart:
+            if bb.start_ea == funcStart:
+                return bb
+
+    def getBlockIdByVA(self, targetVA, flowchart):
+        return self.getBlockByVA(targetVA, flowchart).id
+
+    def getBlockByVA(self, targetVA, flowchart):
+        for bb in flowchart:
+            if targetVA >= bb.start_ea and targetVA < bb.end_ea:
+                return bb
+                
+    def getBlockById(self, id, flowchart):
+        for bb in flowchart:
+            if bb.id == id:
+                return bb
+
+    def skipJumpTable(self, addr):
+        pass
+
+    def normalizeFuncName(self, funcName, extra=False):
+        pass
+
+    def setName(self, addr, name, size=0):
+        pass
+
+    def setComment(self, addr, comment):
+        pass
+
+
+class EmuHelper():
+    def __init__(self, verbose=0, emuHelper=None, samplePath=None):
+        self.verbose = verbose
+        self.logger = logging.getLogger(__name__)
+        self.stack = 0
+        self.stackSize = 0x2000
+        self.size_DWORD = 4
+        self.size_pointer = 0
+        self.callMnems = ["CALL", "BL", "BLX", "BLR",
+                          "BLXEQ", "BLEQ", "BLREQ"]
+        self.paths = {}
+        self.filetype = "UNKNOWN"
+        self.uc = None
+        self.h_userhook = None
+        self.h_memaccesshook = None
+        self.h_codehook = None
+        self.h_memhook = None
+        self.h_inthook = None
+        self.enteredBlock = False
+        self.hookData = {}
+
+        if samplePath is not None:
+            try:
+                import flare_emu_radare
+            except Exception as e:
+                self.logger.error("error importing flare_emu_radare: %s" % e)
+                return
+                
+            # copy Radare2AnalysisHelper to skip reanalyzing binary and save time
+            if emuHelper is not None:
+                self.analysisHelper = emuHelper.analysisHelper
+                self.analysisHelper.eh = self
+            else:
+                self.analysisHelper = flare_emu_radare.Radare2AnalysisHelper(samplePath, self)
+            self.analysisHelperFramework = "Radare2"
+        else:
+            try:
+                import flare_emu_ida
+            except:
+                self.logger.error("error importing flare_emu_ida: specify samplePath to use radare2 or run under IDA Pro 7+")
+                return
+            self.analysisHelper = flare_emu_ida.IdaProAnalysisHelper(self)
+            self.analysisHelperFramework = "IDA Pro"
+            import idaapi
+            
+            
+
+        self.initEmuHelper()
+        if emuHelper is not None:
+            self._cloneEmuMem(emuHelper)
+        else:
+            self.reloadBinary()
+
+    # startAddr: address to start emulation
+    # endAddr: address to end emulation, this instruction is not executed. 
+    #     if not provided, emulation stops when starting function is exited 
+    #     (function must end with a return instruction)
+    # registers: a dict whose keys are register names and values are
+    #     register values, all unspecified registers will be initialized to 0
+    # stack: a list of values to be setup on the stack before emulation.
+    #     if X86 you must account for SP+0 (return address).
+    #     for the stack and registers parameters, specifying a string will 
+    #     allocate memory, write the string to it, and write a pointer to that 
+    #     memory in the specified register/arg
+    # instructionHook: instruction hook func that runs AFTER emulateRange's hook
+    # hookData: user-defined data to be made available in instruction hook
+    #     function, care must be taken to not use key names already used by
+    #     flare_emu in userData dictionary
+    # skipCalls: emulator will skip over call instructions and adjust the
+    #     stack accordingly, defaults to True
+    # emulateRange will always skip over calls to empty memory
+    # callHook: callback function that will be called whenever the emulator
+    #     encounters a "call" instruction. keep in mind your skipCalls value
+    #     and that emulateRange will always skip over calls to empty memory
+    # memAccessHook: hook function that runs when the emulator encounters a
+    #     memory read or write
+    # hookApis: set to False if you don't want flare-emu to emulate common 
+    #     runtime memory and string functions, defaults to True
+    # returns the emulation object in its state after the emulation completes
+    # strict: checks branch destinations to ensure the disassembler expects
+    #     instructions, otherwise skips branch instruction. if disabled, 
+    #     will make code in disassembler as it emulates (DISABLE WITH CAUTION). 
+    #     enabled by default
+    # count: Value passed to unicorn's uc_emu_start to indicate max number of
+    #     instructions to emulate, Defaults to 0 (all code available).
+    def emulateRange(self, startAddr, endAddr=None, registers=None, stack=None, instructionHook=None, callHook=None,
+                     memAccessHook=None, hookData=None, skipCalls=True, hookApis=True, strict=True, count=0):
+        if registers is None:
+            registers = {}
+        if stack is None:
+            stack = []
+        userData = {"EmuHelper": self, "funcStart": self.analysisHelper.getFuncStart(startAddr),
+                    "funcEnd": self.analysisHelper.getFuncEnd(startAddr), "skipCalls": skipCalls, "strict": strict,
+                    "endAddr": endAddr, "callHook": callHook, "hookApis": hookApis, "count": count}
+        if hookData:
+            userData.update(hookData)
+        if userData["funcEnd"] is None:
+            userData["funcEnd"] = userData["endAddr"]
+        mu = self.uc
+        self._prepEmuContext(registers, stack)
+        self.resetEmuHooks()
+        self.h_codehook = mu.hook_add(
+            unicorn.UC_HOOK_CODE, self._emulateRangeCodeHook, userData)
+        if instructionHook:
+            self.h_userhook = mu.hook_add(unicorn.UC_HOOK_CODE, instructionHook, userData)
+        if memAccessHook:
+            self.h_memaccesshook = self.uc.hook_add(unicorn.UC_HOOK_MEM_READ | unicorn.UC_HOOK_MEM_WRITE, 
+                                                    memAccessHook, userData)
+        self.h_memhook = mu.hook_add(unicorn.UC_HOOK_MEM_READ_UNMAPPED | unicorn.UC_HOOK_MEM_WRITE_UNMAPPED |
+                                     unicorn.UC_HOOK_MEM_FETCH_UNMAPPED, self._hookMemInvalid, userData)
+        self.h_inthook = mu.hook_add(
+            unicorn.UC_HOOK_INTR, self._hookInterrupt, userData)
+        if self.arch == unicorn.UC_ARCH_ARM:
+            userData["changeThumbMode"] = True
+        mu.emu_start(startAddr, userData["funcEnd"], count=count)
+        self.hookData = userData
+        return mu
+        
+    # call emulateRange using selected instructions in IDA Pro as start/end addresses
+    def emulateSelection(self, registers=None, stack=None, instructionHook=None, callHook=None,
+                     memAccessHook=None, hookData=None, skipCalls=True, hookApis=True, count=0):
+        import idaapi
+        try:
+            selection = idaapi.read_selection()
+        except TypeError:
+            selection = idaapi.read_range_selection(None)
+        if selection[0]:
+            self.emulateRange(selection[1], selection[2], registers, stack, instructionHook, 
+                              callHook, memAccessHook, hookData, skipCalls, hookApis, count=count)
+        else:
+            self.logger.error("emulateSelection is only available for IDA Pro")
+
+    # target: finds first path through function to target using depth first
+    #     search for each address in list, if a single address is specified,
+    #     does so for each xref to target address
+    #     emulates each target's function, forcing path to target, then
+    #     executes callback function providing emu object and arguments
+    # instructionHook: user-defined instruction hook to run AFTER guidedHook that
+    #     forces execution
+    # hookData: user-defined data to be made available in instruction hook
+    #     function, care must be taken to not use key names already used by
+    #     flare_emu in userData dictionary
+    # preEmuCallback: a callback that is called BEFORE each emulation run
+    # callHook: a callback that is called whenever the emulator encounters a
+    #     "call" instruction. hook or no, after a call instruction, the
+    #     program counter is advanced to the next instruction and the stack is
+    #     automatically cleaned up
+    # resetEmuMem: if set to True, unmaps all allocated emulator memory and
+    #     reloads the binary from the IDB into emulator memory before each
+    #     emulation run. can significantly increase script run time, defaults
+    #     to False
+    # hookApis: set to False if you don't want flare-emu to emulate common 
+    # runtime memory and string functions, defaults to True
+    # memAccessHook: hook function that runs when the emulator encounters a
+    #     memory read or write
+    def iterate(self, target, targetCallback, preEmuCallback=None, callHook=None, instructionHook=None,
+                hookData=None, resetEmuMem=False, hookApis=True, memAccessHook=None):
+        if target is None:
+            return
+
+        targetInfo = {}
+        if type(target) in [int, long]:
+            self.logger.debug("iterate target function: %s" %
+                          self.hexString(target))
+            xrefs = self.analysisHelper.getXrefsTo(target)
+            for i, x in enumerate(xrefs):
+                # get unique functions from xrefs that we need to emulate
+                funcStart = self.analysisHelper.getFuncStart(x)
+                if funcStart == None:
+                    continue
+                if self.analysisHelper.getMnem(x).upper() not in ["CALL", "JMP", "BL", "BLX", "B", "BLR"]:
+                    continue
+
+                self.logger.debug("getting a path to %s, %d of %d" %
+                              (self.hexString(x), i + 1, len(xrefs)))
+                flow, paths = self.getPath(x)
+                if flow is not None:
+                    targetInfo[x] = (flow, paths)
+        elif isinstance(target, list):
+            for i, t in enumerate(target):
+                self.logger.debug("getting a path to %s, %d of %d" %
+                              (self.hexString(t), i + 1, len(target)))
+                flow, paths = self.getPath(t)
+                if flow is not None:
+                    targetInfo[t] = (flow, paths)
+        if len(targetInfo) <= 0:
+            self.logger.debug("no targets to iterate")
+            return
+
+        userData = {}
+        userData["targetInfo"] = targetInfo
+        userData["targetCallback"] = targetCallback
+        userData["callHook"] = callHook
+        userData["EmuHelper"] = self
+        userData["hookApis"] = hookApis
+        if hookData:
+            userData.update(hookData)
+        self.resetEmuHooks()
+        self.h_codehook = self.uc.hook_add(
+            unicorn.UC_HOOK_CODE, self._guidedHook, userData)
+        if instructionHook:
+            self.h_userhook = self.uc.hook_add(unicorn.UC_HOOK_CODE, instructionHook, userData)
+        if memAccessHook:
+            self.h_memaccesshook = self.uc.hook_add(unicorn.UC_HOOK_MEM_READ | unicorn.UC_HOOK_MEM_WRITE, 
+                                                    memAccessHook, userData)
+        self.h_memhook = self.uc.hook_add(unicorn.UC_HOOK_MEM_READ_UNMAPPED | unicorn.UC_HOOK_MEM_WRITE_UNMAPPED |
+                                          unicorn.UC_HOOK_MEM_FETCH_UNMAPPED, self._hookMemInvalid, userData)
+        self.h_inthook = self.uc.hook_add(
+            unicorn.UC_HOOK_INTR, self._hookInterrupt, userData)
+        self.blockIdx = 0
+        cnt = 1
+
+        # read targets from dict to go from higher to lower addresses
+        # this is done to optimize loop by allowing hook to check for and remove other targets visited en route to
+        # current target
+        prev_target_info_len = len(userData["targetInfo"])
+        while len(userData["targetInfo"]) > 0:
+            # Fixes potential edge-case for infinite loop where the target VAs are never reached
+            #  and the length never decreases. This modification verifies that the target VAs
+            #  are being deleted; otherwise, breaks out of the while loop.
+            if cnt > 1 and len(userData["targetInfo"]) == prev_target_info_len:
+                break
+            prev_target_info_len = len(userData["targetInfo"])
+
+            userData["targetVA"] = targetVA = sorted(
+                userData["targetInfo"].keys(), reverse=True)[0]
+            flow, paths = userData["targetInfo"][targetVA]
+            funcStart = flow[0][0]
+            self.pathIdx = 0
+            numTargets = len(userData["targetInfo"])
+            self.logger.debug("iterate run #%d, %d targets remaining: %s (%d paths)" % (
+                cnt, numTargets, self.hexString(targetVA), len(paths)))
+            cnt2 = 1
+            numPaths = len(paths)
+            for path in paths:
+                self.logger.debug("emulating path #%d of %d from %s to %s via basic blocks: %s" % (
+                    cnt2, numPaths, self.hexString(funcStart), self.hexString(targetVA), repr(path)))
+                for reg in self.regs:
+                    self.uc.reg_write(self.regs[reg], 0)
+                if resetEmuMem:
+                    self.reloadBinary()
+                self.uc.reg_write(self.regs["sp"], self.stack)
+                self.enteredBlock = False
+                userData["visitedTargets"] = []
+                if preEmuCallback:
+                    preEmuCallback(self, userData, funcStart)
+                if self.arch == unicorn.UC_ARCH_ARM:
+                    userData["changeThumbMode"] = True
+
+                self.uc.emu_start(funcStart, self.analysisHelper.getFuncEnd(funcStart))
+                self.pathIdx += 1
+                self.blockIdx = 0
+                cnt2 += 1
+                # remove visited targets during this run from our dict
+                for addr in userData["visitedTargets"]:
+                    del(userData["targetInfo"][addr])
+
+            cnt += 1
+
+        self.hookData = userData
+
+    # target: iterates paths through a function
+    # targetCallback: a callback that is called when target (function end)
+    #     is hit, providing arguments and userData
+    # preEmuCallback: a callback that is called BEFORE each emulation run
+    # callHook: a callback that is called whenever the emulator encounters a
+    #     "call" instruction. hook or no, after a call instruction, the
+    #     program counter is advanced to the next instruction and the stack is
+    #     automatically cleaned up
+    # instructionHook: user-defined instruction hook to run AFTER guidedHook that
+    #     forces execution
+    # hookData: user-defined data to be made available in instruction hook
+    #     function, care must be taken to not use key names already used by
+    #     flare_emu in userData dictionary
+    # resetEmuMem: if set to True, unmaps all allocated emulator memory and
+    #     reloads the binary from the IDB into emulator memory before each
+    #     emulation run. can significantly increase script run time, defaults
+    #     to False
+    # hookApis: set to False if you don't want flare-emu to emulate common
+    #     runtime memory and string functions, defaults to True
+    # memAccessHook: hook function that runs when the emulator encounters a
+    #     memory read or write
+    # maxPaths: maximum number of paths to discover and emulate for a function
+    # maxNodes: maximum number of nodes to go through before giving up
+    def iterateAllPaths(self, target, targetCallback, preEmuCallback=None, callHook=None, instructionHook=None,
+                        hookData=None, resetEmuMem=False, hookApis=True, memAccessHook=None, maxPaths=MAXCODEPATHS,
+                        maxNodes=MAXNODESEARCH):
+        flowchart = self.analysisHelper.getFlowChart(target)
+        # targets are all function ends
+        targets = [self.analysisHelper.getBlockEndInsnAddr(bb.start_ea, flowchart) for bb 
+                   in self.analysisHelper.getTerminatingBBs(flowchart)]
+
+        targetInfo = {}
+        for i, t in enumerate(targets):
+            self.logger.debug("getting paths to %s, %d of %d targets" %
+                          (self.hexString(t), i + 1, len(targets)))
+            flow, paths = self.getPathsToTarget(t, maxPaths, maxNodes)
+            if flow and paths:
+                targetInfo[t] = (flow, paths)
+        if len(targetInfo) <= 0:
+            self.logger.debug("iterateAllPaths: no targets to iterate for %s" % self.hexString(target))
+            return
+
+        userData = {}
+        userData["targetInfo"] = targetInfo
+        userData["targetCallback"] = targetCallback
+        userData["callHook"] = callHook
+        userData["EmuHelper"] = self
+        userData["hookApis"] = hookApis
+        if hookData:
+            userData.update(hookData)
+        self.internalRun = False
+        self.resetEmuHooks()
+        self.h_codehook = self.uc.hook_add(
+            unicorn.UC_HOOK_CODE, self._guidedHook, userData)
+        if instructionHook:
+            self.h_userhook = self.uc.hook_add(unicorn.UC_HOOK_CODE, instructionHook, userData)
+        if memAccessHook:
+            self.h_memaccesshook = self.uc.hook_add(unicorn.UC_HOOK_MEM_READ | unicorn.UC_HOOK_MEM_WRITE, 
+                                                    memAccessHook, userData)
+        self.h_memhook = self.uc.hook_add(unicorn.UC_HOOK_MEM_READ_UNMAPPED | unicorn.UC_HOOK_MEM_WRITE_UNMAPPED |
+                                          unicorn.UC_HOOK_MEM_FETCH_UNMAPPED, self._hookMemInvalid, userData)
+        self.h_inthook = self.uc.hook_add(
+            unicorn.UC_HOOK_INTR, self._hookInterrupt, userData)
+        self.blockIdx = 0
+        cnt = 1
+
+        for targetVA in sorted(userData["targetInfo"].keys(), reverse=True):
+            userData["targetVA"] = targetVA
+            flow, paths = userData["targetInfo"][targetVA]
+            funcStart = flow[0][0]
+            self.pathIdx = 0
+            numTargets = len(userData["targetInfo"])
+            self.logger.debug("run #%d, %d targets remaining: %s (%d paths)" % (
+            cnt, numTargets, self.hexString(targetVA), len(paths)))
+            cnt2 = 1
+            numPaths = len(paths)
+            for path in paths:
+                self.logger.debug("emulating path #%d of %d from %s to %s via basic blocks: %s" % (
+                    cnt2, numPaths, self.hexString(funcStart), self.hexString(targetVA), repr(path)))
+                for reg in self.regs:
+                    self.uc.reg_write(self.regs[reg], 0)
+                if resetEmuMem:
+                    self.reloadBinary()
+                self.uc.reg_write(self.regs["sp"], self.stack)
+                self.enteredBlock = False
+                userData["visitedTargets"] = []
+                if preEmuCallback:
+                    preEmuCallback(self, userData, funcStart)
+                if self.arch == unicorn.UC_ARCH_ARM:
+                    userData["changeThumbMode"] = True
+
+                self.uc.emu_start(funcStart, self.analysisHelper.getFuncEnd(funcStart))
+                self.pathIdx += 1
+                self.blockIdx = 0
+                cnt2 += 1
+            cnt += 1
+
+        self.hookData = userData
+
+    # simply emulates to the end of whatever bytes are provided
+    # these bytes are not loaded into IDB, only emulator memory
+    # analysisHelper APIs are not available for use in hooks here
+    def emulateBytes(self, bytes, registers=None, stack=None, baseAddr=0x400000, instructionHook=None,
+                     memAccessHook=None, hookData=None):
+        if registers is None:
+            registers = {}
+        if stack is None:
+            stack = []
+        userData = {}
+        if hookData:
+            userData.update(hookData)
+        baseAddr = self.loadBytes(bytes, baseAddr)
+        endAddr = baseAddr + len(bytes)
+        userData["endAddr"] = endAddr
+        mu = self.uc
+        self._prepEmuContext(registers, stack)
+        self.resetEmuHooks()
+        self.h_codehook = mu.hook_add(
+            unicorn.UC_HOOK_CODE, self._emulateBytesCodeHook, userData)
+        if instructionHook:
+            self.h_userhook = mu.hook_add(unicorn.UC_HOOK_CODE, instructionHook, userData)
+        if memAccessHook:
+            self.h_memaccesshook = self.uc.hook_add(unicorn.UC_HOOK_MEM_READ | unicorn.UC_HOOK_MEM_WRITE, 
+                                                    memAccessHook, userData)
+        self.h_memhook = mu.hook_add(unicorn.UC_HOOK_MEM_READ_UNMAPPED | unicorn.UC_HOOK_MEM_WRITE_UNMAPPED |
+                                     unicorn.UC_HOOK_MEM_FETCH_UNMAPPED, self._hookMemInvalid, userData)
+        self.h_inthook = mu.hook_add(
+            unicorn.UC_HOOK_INTR, self._hookInterrupt, userData)
+        mu.emu_start(baseAddr, endAddr)
+        self.hookData = userData
+        return mu
+        
+    # emulates from startAddr continually
+    # must specify conditions under which emulation is stopped such as the "count" param
+    # or making a call to eh.stopEmulation from one of your hooks
+    # startAddr: address to start emulation
+    # registers: a dict whose keys are register names and values are
+    #     register values, all unspecified registers will be initialized to 0
+    # stack: a list of values to be setup on the stack before emulation.
+    #     if X86 you must account for SP+0 (return address).
+    #     for the stack and registers parameters, specifying a string will 
+    #     allocate memory, write the string to it, and write a pointer to that 
+    #     memory in the specified register/arg
+    # instructionHook: instruction hook func that runs AFTER emulateFrom's hook
+    # hookData: user-defined data to be made available in instruction hook
+    #     function, care must be taken to not use key names already used by
+    #     flare_emu in userData dictionary
+    # skipCalls: emulator will skip over call instructions and adjust the
+    #     stack accordingly, defaults to True
+    # emulateFrom will always skip over calls to empty memory
+    # callHook: callback function that will be called whenever the emulator
+    #     encounters a "call" instruction. keep in mind your skipCalls value
+    #     and that emulateFrom will always skip over calls to empty memory
+    # memAccessHook: hook function that runs when the emulator encounters a
+    #     memory read or write
+    # hookApis: set to False if you don't want flare-emu to emulate common 
+    #     runtime memory and string functions, defaults to True
+    # returns the emulation object in its state after the emulation completes
+    # strict: checks branch destinations to ensure the disassembler expects
+    #     instructions, otherwise skips branch instruction. if disabled, 
+    #     will make code in disassembler as it emulates (DISABLE WITH CAUTION). 
+    #     enabled by default
+    # count: Value passed to unicorn's uc_emu_start to indicate max number of
+    #     instructions to emulate, Defaults to 0 (all code available).
+    def emulateFrom(self, startAddr, registers=None, stack=None, instructionHook=None, callHook=None,
+                     memAccessHook=None, hookData=None, skipCalls=True, hookApis=True, strict=True, count=0):
+        if registers is None:
+            registers = {}
+        if stack is None:
+            stack = []
+        userData = {"EmuHelper": self, "skipCalls": skipCalls, "callHook": callHook, 
+                    "hookApis": hookApis, "strict": strict, "count": count}
+        if hookData:
+            userData.update(hookData)
+        mu = self.uc
+        self._prepEmuContext(registers, stack)
+        self.resetEmuHooks()
+        self.h_codehook = mu.hook_add(
+            unicorn.UC_HOOK_CODE, self._emulateRangeCodeHook, userData)
+        if instructionHook:
+            self.h_userhook = mu.hook_add(unicorn.UC_HOOK_CODE, instructionHook, userData)
+        if memAccessHook:
+            self.h_memaccesshook = self.uc.hook_add(unicorn.UC_HOOK_MEM_READ | unicorn.UC_HOOK_MEM_WRITE, 
+                                                    memAccessHook, userData)
+        self.h_memhook = mu.hook_add(unicorn.UC_HOOK_MEM_READ_UNMAPPED | unicorn.UC_HOOK_MEM_WRITE_UNMAPPED |
+                                     unicorn.UC_HOOK_MEM_FETCH_UNMAPPED, self._hookMemInvalid, userData)
+        self.h_inthook = mu.hook_add(
+            unicorn.UC_HOOK_INTR, self._hookInterrupt, userData)
+        if self.arch == unicorn.UC_ARCH_ARM:
+            userData["changeThumbMode"] = True
+        mu.emu_start(startAddr, self.analysisHelper.getMaximumAddr(), count=count)
+        self.hookData = userData
+        return mu
+
+    def writeEmuMem(self, addr, data):
+        if isinstance(data, bytearray):
+            data = bytes(data)
+
+        if not isinstance(data, bytes):
+            self.logger.error("wrong type for writeEmuMem data, expects bytes or bytearray: %s" % type(data))
+            return
+
+        self.uc.mem_write(addr, data)
+        
+    def hexString(self, va):
+        if va > 0xffffffff:
+            return "%016X" % va
+        else:
+            return "%08X" % va
+
+    def pageAlignUp(self, v):
+        if v & PAGEALIGNCHECK != 0:
+            v += PAGESIZE - (v % PAGESIZE)
+        return v
+
+    # determines if the instruction at addr is for returning from a function call
+    def isRetInstruction(self, addr):
+        if self.analysisHelper.getMnem(addr)[:3].lower() == "ret":
+            return True
+
+        if (self.analysisHelper.getMnem(addr).lower() in ["bx", "b"] and 
+            self.analysisHelper.getOperand(addr, 0).lower() == "lr"):
+            return True
+
+        if (self.analysisHelper.getMnem(addr).lower() == "pop" and 
+            "pc" in self.analysisHelper.getDisasmLine(addr).lower()):
+            return True
+
+        return False
+
+    # call from an emulation hook to skip the current instruction, moving pc to next instruction
+    # useAnalysisHelper option added to handle cases where IDA folds multiple instructions (Radare2 doesn't do this)
+    # do not call multiple times in a row, depends on userData being updated by hook
+    def skipInstruction(self, userData, useAnalysisHelper=False):
+        if self.arch == unicorn.UC_ARCH_ARM:
+            userData["changeThumbMode"] = True
+        if useAnalysisHelper:
+            self.uc.reg_write(self.regs["pc"], 
+                              userData["currAddr"] + self.analysisHelper.getInsnSize(userData["currAddr"]))
+        else:
+            self.uc.reg_write(
+                self.regs["pc"], userData["currAddr"] + userData["currAddrSize"])
+        # get SP delta value for next instruction to adjust stack accordingly since we are skipping
+        # this instruction
+        self.uc.reg_write(self.regs["sp"], self.getRegVal(
+            "sp") + self.analysisHelper.getSpDelta(userData["currAddr"] + 
+            self.analysisHelper.getInsnSize(userData["currAddr"])))
+            
+    # call from an emulation hook to change program counter
+    def changeProgramCounter(self, userData, newPC):
+        if self.arch == unicorn.UC_ARCH_ARM:
+            userData["changeThumbMode"] = True
+        self.uc.reg_write(self.regs["pc"], newPC)
+
+    # retrieves the value of a register, handling subregister addressing
+    def getRegVal(self, regName):
+        regVal = self.uc.reg_read(self.regs[regName])
+        # handle various subregister addressing
+        if self.arch == unicorn.UC_ARCH_X86:
+            if regName[:-1] in ["l", "b"]:
+                regVal = regVal & 0xFF
+            elif regName[:-1] == "h":
+                regVal = (regVal & 0xFF00) >> 8
+            elif len(regName) == 2 and regName[:-1] == "x":
+                regVal = regVal & 0xFFFF
+            elif regName[0] == "e":
+                regVal = regVal & 0xFFFFFFFF
+            elif regName[:-1] == "d":
+                regVal = regVal & 0xFFFFFFFF
+            elif regName[:-1] == "w":
+                regVal = regVal & 0xFFFF
+        elif self.arch == unicorn.UC_ARCH_ARM64:
+            if regName[0] == "W":
+                regVal = regVal & 0xFFFFFFFF
+        return regVal
+
+    def stopEmulation(self, userData):
+        self.enteredBlock = False
+        if "visitedTargets" in userData and userData["targetVA"] not in userData["visitedTargets"]:
+            userData["visitedTargets"].append(
+                userData["targetVA"])
+        self.uc.emu_stop()
+
+    def resetEmuHooks(self):
+        if self.uc is None:
+            self.logger.debug(
+                "resetEmuHooks: no hooks to reset, emulator has not been initialized yet")
+            return
+        if self.h_userhook:
+            self.uc.hook_del(self.h_userhook)
+            self.h_userhook = None
+        if self.h_memaccesshook:
+            self.uc.hook_del(self.h_memaccesshook)
+            self.h_memaccesshook = None
+        if self.h_codehook:
+            self.uc.hook_del(self.h_codehook)
+            self.h_codehook = None
+        if self.h_memhook:
+            self.uc.hook_del(self.h_memhook)
+            self.h_memhook = None
+        if self.h_inthook:
+            self.uc.hook_del(self.h_inthook)
+            self.h_inthook = None
+
+    def getHookData(self):
+        return self.hookData
+
+    # for debugging purposes
+    def getEmuState(self):
+        if self.arch == unicorn.UC_ARCH_X86:
+            if self.uc._mode == unicorn.UC_MODE_64:
+                out = "RAX: %016X\tRBX: %016X\n" % (self.uc.reg_read(
+                    unicorn.x86_const.UC_X86_REG_RAX), self.uc.reg_read(unicorn.x86_const.UC_X86_REG_RBX))
+                out += "RCX: %016X\tRDX: %016X\n" % (self.uc.reg_read(
+                    unicorn.x86_const.UC_X86_REG_RCX), self.uc.reg_read(unicorn.x86_const.UC_X86_REG_RDX))
+                out += "RDI: %016X\tRSI: %016X\n" % (self.uc.reg_read(
+                    unicorn.x86_const.UC_X86_REG_RDI), self.uc.reg_read(unicorn.x86_const.UC_X86_REG_RSI))
+                out += "R8: %016X\tR9: %016X\n" % (self.uc.reg_read(
+                    unicorn.x86_const.UC_X86_REG_R8), self.uc.reg_read(unicorn.x86_const.UC_X86_REG_R9))
+                out += "RBP: %016X\tRSP: %016X\n" % (self.uc.reg_read(
+                    unicorn.x86_const.UC_X86_REG_RBP), self.uc.reg_read(unicorn.x86_const.UC_X86_REG_RSP))
+                out += "RIP: %016X\n" % (self.uc.reg_read(unicorn.x86_const.UC_X86_REG_RIP))
+            elif self.uc._mode == unicorn.UC_MODE_32:
+                out = "EAX: %016X\tEBX: %016X\n" % (self.uc.reg_read(
+                    unicorn.x86_const.UC_X86_REG_EAX), self.uc.reg_read(unicorn.x86_const.UC_X86_REG_EBX))
+                out += "ECX: %016X\tEDX: %016X\n" % (self.uc.reg_read(
+                    unicorn.x86_const.UC_X86_REG_ECX), self.uc.reg_read(unicorn.x86_const.UC_X86_REG_EDX))
+                out += "EDI: %016X\tESI: %016X\n" % (self.uc.reg_read(
+                    unicorn.x86_const.UC_X86_REG_EDI), self.uc.reg_read(unicorn.x86_const.UC_X86_REG_ESI))
+                out += "EBP: %016X\tESP: %016X\n" % (self.uc.reg_read(
+                    unicorn.x86_const.UC_X86_REG_EBP), self.uc.reg_read(unicorn.x86_const.UC_X86_REG_ESP))
+                out += "EIP: %016X\n" % (self.uc.reg_read(unicorn.x86_const.UC_X86_REG_EIP))
+        elif self.arch == unicorn.UC_ARCH_ARM64:
+            out = "X0: %016X\tX1: %016X\n" % (self.uc.reg_read(
+                unicorn.arm64_const.UC_ARM64_REG_X0), self.uc.reg_read(unicorn.arm64_const.UC_ARM64_REG_X1))
+            out += "X2: %016X\tX3: %016X\n" % (self.uc.reg_read(
+                unicorn.arm64_const.UC_ARM64_REG_X2), self.uc.reg_read(unicorn.arm64_const.UC_ARM64_REG_X3))
+            out += "X4: %016X\tX5: %016X\n" % (self.uc.reg_read(
+                unicorn.arm64_const.UC_ARM64_REG_X4), self.uc.reg_read(unicorn.arm64_const.UC_ARM64_REG_X5))
+            out += "X6: %016X\tX7: %016X\n" % (self.uc.reg_read(
+                unicorn.arm64_const.UC_ARM64_REG_X6), self.uc.reg_read(unicorn.arm64_const.UC_ARM64_REG_X7))
+            out += "X8: %016X\tX9: %016X\n" % (self.uc.reg_read(
+                unicorn.arm64_const.UC_ARM64_REG_X8), self.uc.reg_read(unicorn.arm64_const.UC_ARM64_REG_X9))
+            out += "X10: %016X\tX11: %016X\n" % (self.uc.reg_read(
+                unicorn.arm64_const.UC_ARM64_REG_X10), self.uc.reg_read(unicorn.arm64_const.UC_ARM64_REG_X11))
+            out += "X12: %016X\tX13: %016X\n" % (self.uc.reg_read(
+                unicorn.arm64_const.UC_ARM64_REG_X12), self.uc.reg_read(unicorn.arm64_const.UC_ARM64_REG_X13))
+            out += "X14: %016X\tX15: %016X\n" % (self.uc.reg_read(
+                unicorn.arm64_const.UC_ARM64_REG_X14), self.uc.reg_read(unicorn.arm64_const.UC_ARM64_REG_X15))
+            out += "X16: %016X\tX17: %016X\n" % (self.uc.reg_read(
+                unicorn.arm64_const.UC_ARM64_REG_X16), self.uc.reg_read(unicorn.arm64_const.UC_ARM64_REG_X17))
+            out += "X18: %016X\tX19: %016X\n" % (self.uc.reg_read(
+                unicorn.arm64_const.UC_ARM64_REG_X18), self.uc.reg_read(unicorn.arm64_const.UC_ARM64_REG_X19))
+            out += "X20: %016X\tX21: %016X\n" % (self.uc.reg_read(
+                unicorn.arm64_const.UC_ARM64_REG_X20), self.uc.reg_read(unicorn.arm64_const.UC_ARM64_REG_X21))
+            out += "X22: %016X\tX23: %016X\n" % (self.uc.reg_read(
+                unicorn.arm64_const.UC_ARM64_REG_X22), self.uc.reg_read(unicorn.arm64_const.UC_ARM64_REG_X23))
+            out += "X24: %016X\tX25: %016X\n" % (self.uc.reg_read(
+                unicorn.arm64_const.UC_ARM64_REG_X24), self.uc.reg_read(unicorn.arm64_const.UC_ARM64_REG_X25))
+            out += "X26: %016X\tX27: %016X\n" % (self.uc.reg_read(
+                unicorn.arm64_const.UC_ARM64_REG_X26), self.uc.reg_read(unicorn.arm64_const.UC_ARM64_REG_X27))
+            out += "X28: %016X\tX29: %016X\n" % (self.uc.reg_read(
+                unicorn.arm64_const.UC_ARM64_REG_X28), self.uc.reg_read(unicorn.arm64_const.UC_ARM64_REG_X29))
+            out += "X30: %016X\n" % (self.uc.reg_read(unicorn.arm64_const.UC_ARM64_REG_X30))
+            out += "PC: %016X\n" % (self.uc.reg_read(unicorn.arm64_const.UC_ARM64_REG_PC))
+            out += "SP: %016X\n" % (self.uc.reg_read(unicorn.arm64_const.UC_ARM64_REG_SP))
+        elif self.arch == unicorn.UC_ARCH_ARM:
+            out = "R0: %08X\tR1: %08X\n" % (self.uc.reg_read(
+                unicorn.arm_const.UC_ARM_REG_R0), self.uc.reg_read(unicorn.arm_const.UC_ARM_REG_R1))
+            out += "R2: %08X\tR3: %08X\n" % (self.uc.reg_read(
+                unicorn.arm_const.UC_ARM_REG_R2), self.uc.reg_read(unicorn.arm_const.UC_ARM_REG_R3))
+            out += "R4: %08X\tR5: %08X\n" % (self.uc.reg_read(
+                unicorn.arm_const.UC_ARM_REG_R4), self.uc.reg_read(unicorn.arm_const.UC_ARM_REG_R5))
+            out += "R6: %08X\tR7: %08X\n" % (self.uc.reg_read(
+                unicorn.arm_const.UC_ARM_REG_R6), self.uc.reg_read(unicorn.arm_const.UC_ARM_REG_R7))
+            out += "R8: %08X\tR9: %08X\n" % (self.uc.reg_read(
+                unicorn.arm_const.UC_ARM_REG_R8), self.uc.reg_read(unicorn.arm_const.UC_ARM_REG_R9))
+            out += "R10: %08X\tR11: %08X\n" % (self.uc.reg_read(
+                unicorn.arm_const.UC_ARM_REG_R10), self.uc.reg_read(unicorn.arm_const.UC_ARM_REG_R11))
+            out += "R12: %08X\tR13: %08X\n" % (self.uc.reg_read(
+                unicorn.arm_const.UC_ARM_REG_R12), self.uc.reg_read(unicorn.arm_const.UC_ARM_REG_R13))
+            out += "R14: %08X\tR15: %08X\n" % (self.uc.reg_read(
+                unicorn.arm_const.UC_ARM_REG_R14), self.uc.reg_read(unicorn.arm_const.UC_ARM_REG_R15))
+            out += "PC: %08X\n" % self.uc.reg_read(unicorn.arm_const.UC_ARM_REG_R15)
+            out += "SP: %08X\n" % self.uc.reg_read(unicorn.arm_const.UC_ARM_REG_R13)
+        else:
+            return ""
+        return out
+
+    # returns null-terminated string of bytes from the emulator's memory, starting at addr, do not necessarily need
+    # to be printable characters
+    def getEmuString(self, addr):
+        # return a bytearray object , if you want to get a str object ,you must decode it by  latin1
+        out = bytearray()
+        while self.uc.mem_read(addr, 1) != b"\x00":
+            out += self.uc.mem_read(addr, 1)
+            addr += 1
+        return out
+    
+    def getEmuWideString(self, addr):
+        # return a bytearray object , if you want to get a str object ,you must decode it by  utf-16le
+        out = bytearray()
+        while self.uc.mem_read(addr, 2) != b"\x00\x00":
+            out += self.uc.mem_read(addr, 2)
+            addr += 2
+        return out
+
+    # returns a <size> bytearray of bytes read from <addr>
+    def getEmuBytes(self, addr, size):
+        return self.uc.mem_read(addr, size)
+
+    # reads pointer value in emulator's memory
+    def getEmuPtr(self, va):
+        return struct.unpack(self.pack_fmt, self.uc.mem_read(va, self.size_pointer))[0]
+        
+    # writes a pointer value in emulator's memory
+    def writeEmuPtr(self, va, value):
+        self.writeEmuMem(va, struct.pack(self.pack_fmt, value))
+        
+    # gets the signed integer value of the unsigned integer value given the bitness of the architecture
+    def getSignedValue(self, value):
+        return struct.unpack(self.pack_fmt_signed, struct.pack(self.pack_fmt, value))[0]
+
+    def pageAlign(self, addr):
+        return addr & 0xfffffffffffff000
+
+    
+    # get first path to target found during exploration
+    def getPath(self, targetVA):
+        flowchart = self.analysisHelper.getFlowChart(targetVA)
+        target_bb = self.analysisHelper.getBlockByVA(targetVA, flowchart)
+        start_bb = self.analysisHelper.getStartBB(targetVA, flowchart)
+        if target_bb.id != 0:
+            if self.verbose > 0:
+                self.logger.debug("exploring function with %d blocks" % len(flowchart))
+            graph = self._explore(start_bb, target_bb)
+            if graph is None:
+                self.logger.debug(
+                    "graph for target %s could not be traversed, skipping" % self.hexString(targetVA))
+                return None, None
+
+            if self.verbose > 0:
+                self.logger.debug("graph for target:\n%s" % repr(graph))
+                
+            path = [0]
+            if not self._findPathFromGraph(path, graph, 0, target_bb.id):
+                self.logger.debug(
+                    "path for target %s could not be discovered, skipping" % self.hexString(targetVA))
+                return None, None
+        else:
+            path = [0]
+
+        if self.verbose > 0:
+            self.logger.debug("code path to target: %s" % repr(path))
+
+        # create my own idaapi.FlowChart-like object to optimize calculating block end addrs
+        flow = {}
+        for bb in flowchart:
+            flow[bb.id] = (bb.start_ea, self.analysisHelper.getBlockEndInsnAddr(bb.start_ea, flowchart))
+        return flow, [path]
+        
+    # get up to maxPaths path to target
+    # for some complex functions, may give up before finding a path
+    def getPathsToTarget(self, targetVA, maxPaths=MAXCODEPATHS, maxNodes=MAXNODESEARCH):
+        flowchart = self.analysisHelper.getFlowChart(targetVA)
+        target_bb = self.analysisHelper.getBlockByVA(targetVA, flowchart)
+        start_bb = self.analysisHelper.getStartBB(targetVA, flowchart)
+        if target_bb.id != 0:
+            if self.verbose > 0:
+                self.logger.debug("exploring function with %d blocks" % len(flowchart))
+            graph = self._explore(start_bb)
+            if graph is None:
+                self.logger.debug(
+                    "graph for target %s could not be traversed, skipping" % self.hexString(targetVA))
+                return None, None
+
+            if self.verbose > 0:
+                self.logger.debug("graph for target:\n%s" % repr(graph))
+             
+            path = [0]
+            paths = []
+            targets = [target_bb.id]
+            self._findPathsFromGraph(paths, path, graph, 0, targets, maxPaths, 0 , maxNodes)
+            if len(paths) == 0:
+                self.logger.debug(
+                    "path for target %s could not be discovered, skipping" % self.hexString(targetVA))
+                return None, None
+        else:
+            paths = [[0]]
+
+        if self.verbose > 0:
+            self.logger.debug("code paths to target: %s" % repr(paths))
+
+        # create my own idaapi.FlowChart object so it can be pickled for debugging purposes
+        flow = {}
+        for bb in flowchart:
+            flow[bb.id] = (bb.start_ea, self.analysisHelper.getBlockEndInsnAddr(bb.start_ea, flowchart))
+        return flow, paths
+
+    # get up to maxPaths paths from function start to any terminating basic block
+    # for some complex functions, may give up before finding a path
+    def getPaths(self, fva, maxPaths=MAXCODEPATHS, maxNodes=MAXNODESEARCH):
+        flowchart = self.analysisHelper.getFlowChart(fva)
+        term_bbs_ids = [bb.id for bb in self.analysisHelper.getTerminatingBBs(flowchart)]
+        start_bb = self.analysisHelper.getStartBB(fva, flowchart)
+        if term_bbs_ids != [0]:
+            if self.verbose > 0:
+                self.logger.debug("exploring function with %d blocks" % len(flowchart))
+            graph = self._explore(start_bb)
+            if graph is None:
+                self.logger.debug(
+                    "graph for target %s could not be traversed, skipping" % self.hexString(fva))
+                return None, None
+
+            if self.verbose > 0:
+                self.logger.debug("graph for target:\n%s" % repr(graph))
+
+            path = [0]
+            paths = []
+            self._findPathsFromGraph(paths, path, graph, 0, term_bbs_ids, maxPaths, 0, maxNodes)
+            if len(paths) == 0:
+                self.logger.debug(
+                    "paths for target %s could not be discovered, skipping" % self.hexString(fva))
+                return None, None
+        else:
+            paths = [[0]]
+
+        if self.verbose > 0:
+            self.logger.debug("code paths to target: %s" % repr(paths))
+
+        # create my own idaapi.FlowChart object so it can be pickled for debugging purposes
+        flow = {}
+        for bb in flowchart:
+            flow[bb.id] = (bb.start_ea, self.analysisHelper.getBlockEndInsnAddr(bb.start_ea, flowchart))
+        return flow, paths
+
+    # sets up arch/mode specific variables, initializes emulator
+    def initEmuHelper(self):
+        arch = self.analysisHelper.getArch()
+        bitness = self.analysisHelper.getBitness()
+        self.filetype = self.analysisHelper.getFileType()
+        if arch == "X86":
+            self.arch = unicorn.UC_ARCH_X86
+            if bitness == 64:
+                self.mode = unicorn.UC_MODE_64
+                self.derefPtr = self.analysisHelper.getQWordValue
+                mode = "64-bit"
+                self.size_pointer = 8
+                self.pack_fmt = "<Q"
+                self.pack_fmt_signed = "<Q"
+                self.pageMask = 0xfffffffffffff000
+                self.regs = {"ax": unicorn.x86_const.UC_X86_REG_RAX, "bx": unicorn.x86_const.UC_X86_REG_RBX,
+                             "cx": unicorn.x86_const.UC_X86_REG_RCX, "dx": unicorn.x86_const.UC_X86_REG_RDX,
+                             "di": unicorn.x86_const.UC_X86_REG_RDI, "si": unicorn.x86_const.UC_X86_REG_RSI,
+                             "bp": unicorn.x86_const.UC_X86_REG_RBP, "sp": unicorn.x86_const.UC_X86_REG_RSP,
+                             "eax": unicorn.x86_const.UC_X86_REG_RAX, "ebx": unicorn.x86_const.UC_X86_REG_RBX,
+                             "ecx": unicorn.x86_const.UC_X86_REG_RCX, "edx": unicorn.x86_const.UC_X86_REG_RDX,
+                             "edi": unicorn.x86_const.UC_X86_REG_RDI, "esi": unicorn.x86_const.UC_X86_REG_RSI,
+                             "ebp": unicorn.x86_const.UC_X86_REG_RBP, "esp": unicorn.x86_const.UC_X86_REG_RSP,
+                             "ip": unicorn.x86_const.UC_X86_REG_RIP, "pc": unicorn.x86_const.UC_X86_REG_RIP,
+                             "rax": unicorn.x86_const.UC_X86_REG_RAX, "rbx": unicorn.x86_const.UC_X86_REG_RBX,
+                             "rcx": unicorn.x86_const.UC_X86_REG_RCX, "rdx": unicorn.x86_const.UC_X86_REG_RDX,
+                             "rdi": unicorn.x86_const.UC_X86_REG_RDI, "rsi": unicorn.x86_const.UC_X86_REG_RSI,
+                             "rbp": unicorn.x86_const.UC_X86_REG_RBP, "rsp": unicorn.x86_const.UC_X86_REG_RSP,
+                             "r8": unicorn.x86_const.UC_X86_REG_R8, "r9": unicorn.x86_const.UC_X86_REG_R9,
+                             "r10": unicorn.x86_const.UC_X86_REG_R10, "r11": unicorn.x86_const.UC_X86_REG_R11,
+                             "r12": unicorn.x86_const.UC_X86_REG_R12, "r13": unicorn.x86_const.UC_X86_REG_R13,
+                             "r14": unicorn.x86_const.UC_X86_REG_R14, "r15": unicorn.x86_const.UC_X86_REG_R15,
+                             "r8d": unicorn.x86_const.UC_X86_REG_R8, "r9d": unicorn.x86_const.UC_X86_REG_R9,
+                             "r10d": unicorn.x86_const.UC_X86_REG_R10, "r11d": unicorn.x86_const.UC_X86_REG_R11,
+                             "r12d": unicorn.x86_const.UC_X86_REG_R12, "r13d": unicorn.x86_const.UC_X86_REG_R13,
+                             "r14d": unicorn.x86_const.UC_X86_REG_R14, "r15d": unicorn.x86_const.UC_X86_REG_R15,
+                             "r8w": unicorn.x86_const.UC_X86_REG_R8, "r9w": unicorn.x86_const.UC_X86_REG_R9,
+                             "r10w": unicorn.x86_const.UC_X86_REG_R10, "r11w": unicorn.x86_const.UC_X86_REG_R11,
+                             "r12w": unicorn.x86_const.UC_X86_REG_R12, "r13w": unicorn.x86_const.UC_X86_REG_R13,
+                             "r14w": unicorn.x86_const.UC_X86_REG_R14, "r15w": unicorn.x86_const.UC_X86_REG_R15,
+                             "r8b": unicorn.x86_const.UC_X86_REG_R8, "r9b": unicorn.x86_const.UC_X86_REG_R9,
+                             "r10b": unicorn.x86_const.UC_X86_REG_R10, "r11b": unicorn.x86_const.UC_X86_REG_R11,
+                             "r12b": unicorn.x86_const.UC_X86_REG_R12, "r13b": unicorn.x86_const.UC_X86_REG_R13,
+                             "r14b": unicorn.x86_const.UC_X86_REG_R14, "r15b": unicorn.x86_const.UC_X86_REG_R15,
+                             "ret": unicorn.x86_const.UC_X86_REG_RAX, "rip": unicorn.x86_const.UC_X86_REG_RIP}
+                if self.filetype == "PE":
+                    self.tilName = "mssdk_win7"
+                    self.regs.update({"arg1": unicorn.x86_const.UC_X86_REG_RCX,
+                                      "arg2": unicorn.x86_const.UC_X86_REG_RDX,
+                                      "arg3": unicorn.x86_const.UC_X86_REG_R8,
+                                      "arg4": unicorn.x86_const.UC_X86_REG_R9})
+                elif self.filetype == "MACHO":
+                    self.tilName = "macosx64"
+                    self.regs.update({"arg1": unicorn.x86_const.UC_X86_REG_RDI,
+                                      "arg2": unicorn.x86_const.UC_X86_REG_RSI,
+                                      "arg3": unicorn.x86_const.UC_X86_REG_RDX,
+                                      "arg4": unicorn.x86_const.UC_X86_REG_RCX})
+                elif self.filetype == "ELF":
+                    self.tilName = "gnulnx_x64"
+                    self.regs.update({"arg1": unicorn.x86_const.UC_X86_REG_RDI,
+                                      "arg2": unicorn.x86_const.UC_X86_REG_RSI,
+                                      "arg3": unicorn.x86_const.UC_X86_REG_RDX,
+                                      "arg4": unicorn.x86_const.UC_X86_REG_RCX})
+                else:
+                    self.filetype = "UNKNOWN"
+                    # assume PE for mem dumps
+                    self.regs.update({"arg1": unicorn.x86_const.UC_X86_REG_RCX,
+                                      "arg2": unicorn.x86_const.UC_X86_REG_RDX,
+                                      "arg3": unicorn.x86_const.UC_X86_REG_R8,
+                                      "arg4": unicorn.x86_const.UC_X86_REG_R9})
+            elif bitness == 32:
+                if self.filetype == "PE":
+                    self.tilName = "mssdk"
+                elif self.filetype == "MACHO":
+                    self.tilName = "macosx"
+                elif self.filetype == "ELF":
+                    self.tilName = "gnulnx_x86"
+                else:
+                    self.filetype = "UNKNOWN"
+                self.mode = unicorn.UC_MODE_32
+                self.derefPtr = self.analysisHelper.getDwordValue
+                mode = "32-bit"
+                self.size_pointer = 4
+                self.pack_fmt = "<I"
+                self.pack_fmt_signed = "<i"
+                self.pageMask = 0xfffff000
+                self.regs = {"ax": unicorn.x86_const.UC_X86_REG_EAX, "bx": unicorn.x86_const.UC_X86_REG_EBX,
+                             "cx": unicorn.x86_const.UC_X86_REG_ECX, "dx": unicorn.x86_const.UC_X86_REG_EDX,
+                             "di": unicorn.x86_const.UC_X86_REG_EDI, "si": unicorn.x86_const.UC_X86_REG_ESI,
+                             "bp": unicorn.x86_const.UC_X86_REG_EBP, "sp": unicorn.x86_const.UC_X86_REG_ESP,
+                             "ip": unicorn.x86_const.UC_X86_REG_EIP, "pc": unicorn.x86_const.UC_X86_REG_EIP,
+                             "eax": unicorn.x86_const.UC_X86_REG_EAX, "ebx": unicorn.x86_const.UC_X86_REG_EBX,
+                             "ecx": unicorn.x86_const.UC_X86_REG_ECX, "edx": unicorn.x86_const.UC_X86_REG_EDX,
+                             "edi": unicorn.x86_const.UC_X86_REG_EDI, "esi": unicorn.x86_const.UC_X86_REG_ESI,
+                             "ebp": unicorn.x86_const.UC_X86_REG_EBP, "esp": unicorn.x86_const.UC_X86_REG_ESP,
+                             "ret": unicorn.x86_const.UC_X86_REG_EAX}
+            
+            else:
+                self.logger.error(
+                    "sample contains code for unsupported processor architecture")
+                return
+        elif arch == "ARM":
+            self.mode = unicorn.UC_MODE_ARM
+            mode = "ARM"
+            if bitness == 64:
+                self.arch = unicorn.UC_ARCH_ARM64
+                arch = "ARM64"
+                if self.analysisHelper.getFileType() == "PE":
+                    self.filetype = "PE"
+                    self.tilName = "mssdk_win7"
+                elif self.analysisHelper.getFileType() == "MACHO":
+                    self.filetype = "MACHO"
+                    self.tilName = "macosx64"
+                elif self.analysisHelper.getFileType() == "ELF":
+                    self.filetype = "ELF"
+                    self.tilName = "gnulnx_x64"
+                else:
+                    self.filetype = "UNKNOWN"
+                self.size_pointer = 8
+                self.pack_fmt = "<Q"
+                self.pack_fmt_signed = "<q"
+                self.derefPtr = self.analysisHelper.getQWordValue
+                self.pageMask = 0xfffffffffffff000
+                self.regs = {"R0": unicorn.arm64_const.UC_ARM64_REG_X0, "R1": unicorn.arm64_const.UC_ARM64_REG_X1,
+                             "R2": unicorn.arm64_const.UC_ARM64_REG_X2, "R3": unicorn.arm64_const.UC_ARM64_REG_X3,
+                             "R4": unicorn.arm64_const.UC_ARM64_REG_X4, "R5": unicorn.arm64_const.UC_ARM64_REG_X5,
+                             "R6": unicorn.arm64_const.UC_ARM64_REG_X6, "R7": unicorn.arm64_const.UC_ARM64_REG_X7,
+                             "R8": unicorn.arm64_const.UC_ARM64_REG_X8, "R9": unicorn.arm64_const.UC_ARM64_REG_X9,
+                             "R10": unicorn.arm64_const.UC_ARM64_REG_X10, "R11": unicorn.arm64_const.UC_ARM64_REG_X11,
+                             "R12": unicorn.arm64_const.UC_ARM64_REG_X12, "R13": unicorn.arm64_const.UC_ARM64_REG_X13,
+                             "R14": unicorn.arm64_const.UC_ARM64_REG_X14, "R15": unicorn.arm64_const.UC_ARM64_REG_X15,
+                             "X0": unicorn.arm64_const.UC_ARM64_REG_X0, "X1": unicorn.arm64_const.UC_ARM64_REG_X1,
+                             "X2": unicorn.arm64_const.UC_ARM64_REG_X2, "X3": unicorn.arm64_const.UC_ARM64_REG_X3,
+                             "X4": unicorn.arm64_const.UC_ARM64_REG_X4, "X5": unicorn.arm64_const.UC_ARM64_REG_X5,
+                             "X6": unicorn.arm64_const.UC_ARM64_REG_X6, "X7": unicorn.arm64_const.UC_ARM64_REG_X7,
+                             "X8": unicorn.arm64_const.UC_ARM64_REG_X8, "X9": unicorn.arm64_const.UC_ARM64_REG_X9,
+                             "X10": unicorn.arm64_const.UC_ARM64_REG_X10, "X11": unicorn.arm64_const.UC_ARM64_REG_X11,
+                             "X12": unicorn.arm64_const.UC_ARM64_REG_X12, "X13": unicorn.arm64_const.UC_ARM64_REG_X13,
+                             "X14": unicorn.arm64_const.UC_ARM64_REG_X14, "X15": unicorn.arm64_const.UC_ARM64_REG_X15,
+                             "X16": unicorn.arm64_const.UC_ARM64_REG_X16, "X17": unicorn.arm64_const.UC_ARM64_REG_X17,
+                             "X18": unicorn.arm64_const.UC_ARM64_REG_X18, "X19": unicorn.arm64_const.UC_ARM64_REG_X19,
+                             "X20": unicorn.arm64_const.UC_ARM64_REG_X20, "X21": unicorn.arm64_const.UC_ARM64_REG_X21,
+                             "X22": unicorn.arm64_const.UC_ARM64_REG_X22, "X23": unicorn.arm64_const.UC_ARM64_REG_X23,
+                             "X24": unicorn.arm64_const.UC_ARM64_REG_X24, "X25": unicorn.arm64_const.UC_ARM64_REG_X25,
+                             "X26": unicorn.arm64_const.UC_ARM64_REG_X26, "X27": unicorn.arm64_const.UC_ARM64_REG_X27,
+                             "X28": unicorn.arm64_const.UC_ARM64_REG_X28, "X29": unicorn.arm64_const.UC_ARM64_REG_X29,
+                             "X30": unicorn.arm64_const.UC_ARM64_REG_X30, "W0": unicorn.arm64_const.UC_ARM64_REG_X0,
+                             "W1": unicorn.arm64_const.UC_ARM64_REG_X1, "W2": unicorn.arm64_const.UC_ARM64_REG_X2,
+                             "W3": unicorn.arm64_const.UC_ARM64_REG_X3, "W4": unicorn.arm64_const.UC_ARM64_REG_X4,
+                             "W5": unicorn.arm64_const.UC_ARM64_REG_X5, "W6": unicorn.arm64_const.UC_ARM64_REG_X6,
+                             "W7": unicorn.arm64_const.UC_ARM64_REG_X7, "W8": unicorn.arm64_const.UC_ARM64_REG_X8,
+                             "W9": unicorn.arm64_const.UC_ARM64_REG_X9, "W10": unicorn.arm64_const.UC_ARM64_REG_X10,
+                             "W11": unicorn.arm64_const.UC_ARM64_REG_X11, "W12": unicorn.arm64_const.UC_ARM64_REG_X12,
+                             "W13": unicorn.arm64_const.UC_ARM64_REG_X13, "W14": unicorn.arm64_const.UC_ARM64_REG_X14,
+                             "W15": unicorn.arm64_const.UC_ARM64_REG_X15, "W16": unicorn.arm64_const.UC_ARM64_REG_X16,
+                             "W17": unicorn.arm64_const.UC_ARM64_REG_X17, "W18": unicorn.arm64_const.UC_ARM64_REG_X18,
+                             "W19": unicorn.arm64_const.UC_ARM64_REG_X19, "W20": unicorn.arm64_const.UC_ARM64_REG_X20,
+                             "W21": unicorn.arm64_const.UC_ARM64_REG_X21, "W22": unicorn.arm64_const.UC_ARM64_REG_X22,
+                             "W23": unicorn.arm64_const.UC_ARM64_REG_X23, "W24": unicorn.arm64_const.UC_ARM64_REG_X24,
+                             "W25": unicorn.arm64_const.UC_ARM64_REG_X25, "W26": unicorn.arm64_const.UC_ARM64_REG_X26,
+                             "W27": unicorn.arm64_const.UC_ARM64_REG_X27, "W28": unicorn.arm64_const.UC_ARM64_REG_X28,
+                             "W29": unicorn.arm64_const.UC_ARM64_REG_X29, "W30": unicorn.arm64_const.UC_ARM64_REG_X30,
+                             "PC": unicorn.arm64_const.UC_ARM64_REG_PC, "pc": unicorn.arm64_const.UC_ARM64_REG_PC,
+                             "LR": unicorn.arm64_const.UC_ARM64_REG_X30, "SP": unicorn.arm64_const.UC_ARM64_REG_SP,
+                             "sp": unicorn.arm64_const.UC_ARM64_REG_SP, "ret": unicorn.arm64_const.UC_ARM64_REG_X0,
+                             "S0": unicorn.arm64_const.UC_ARM64_REG_S0, "S1": unicorn.arm64_const.UC_ARM64_REG_S1,
+                             "S2": unicorn.arm64_const.UC_ARM64_REG_S2, "S3": unicorn.arm64_const.UC_ARM64_REG_S3,
+                             "S4": unicorn.arm64_const.UC_ARM64_REG_S4, "S5": unicorn.arm64_const.UC_ARM64_REG_S5,
+                             "S6": unicorn.arm64_const.UC_ARM64_REG_S6, "S7": unicorn.arm64_const.UC_ARM64_REG_S7,
+                             "S8": unicorn.arm64_const.UC_ARM64_REG_S8, "S9": unicorn.arm64_const.UC_ARM64_REG_S9,
+                             "S10": unicorn.arm64_const.UC_ARM64_REG_S10, "S11": unicorn.arm64_const.UC_ARM64_REG_S11,
+                             "S12": unicorn.arm64_const.UC_ARM64_REG_S12, "S13": unicorn.arm64_const.UC_ARM64_REG_S13,
+                             "S14": unicorn.arm64_const.UC_ARM64_REG_S14, "S15": unicorn.arm64_const.UC_ARM64_REG_S15,
+                             "S16": unicorn.arm64_const.UC_ARM64_REG_S16, "S17": unicorn.arm64_const.UC_ARM64_REG_S17,
+                             "S18": unicorn.arm64_const.UC_ARM64_REG_S18, "S19": unicorn.arm64_const.UC_ARM64_REG_S19,
+                             "S20": unicorn.arm64_const.UC_ARM64_REG_S20, "S21": unicorn.arm64_const.UC_ARM64_REG_S21,
+                             "S22": unicorn.arm64_const.UC_ARM64_REG_S22, "S23": unicorn.arm64_const.UC_ARM64_REG_S23,
+                             "S24": unicorn.arm64_const.UC_ARM64_REG_S24, "S25": unicorn.arm64_const.UC_ARM64_REG_S25,
+                             "S26": unicorn.arm64_const.UC_ARM64_REG_S26, "S27": unicorn.arm64_const.UC_ARM64_REG_S27,
+                             "S28": unicorn.arm64_const.UC_ARM64_REG_S28, "S29": unicorn.arm64_const.UC_ARM64_REG_S29,
+                             "S30": unicorn.arm64_const.UC_ARM64_REG_S30, "S31": unicorn.arm64_const.UC_ARM64_REG_S31,
+                             "D0": unicorn.arm64_const.UC_ARM64_REG_D0, "D1": unicorn.arm64_const.UC_ARM64_REG_D1,
+                             "D2": unicorn.arm64_const.UC_ARM64_REG_D2, "D3": unicorn.arm64_const.UC_ARM64_REG_D3,
+                             "D4": unicorn.arm64_const.UC_ARM64_REG_D4, "D5": unicorn.arm64_const.UC_ARM64_REG_D5,
+                             "D6": unicorn.arm64_const.UC_ARM64_REG_D6, "D7": unicorn.arm64_const.UC_ARM64_REG_D7,
+                             "D8": unicorn.arm64_const.UC_ARM64_REG_D8, "D9": unicorn.arm64_const.UC_ARM64_REG_D9,
+                             "D10": unicorn.arm64_const.UC_ARM64_REG_D10, "D11": unicorn.arm64_const.UC_ARM64_REG_D11,
+                             "D12": unicorn.arm64_const.UC_ARM64_REG_D12, "D13": unicorn.arm64_const.UC_ARM64_REG_D13,
+                             "D14": unicorn.arm64_const.UC_ARM64_REG_D14, "D15": unicorn.arm64_const.UC_ARM64_REG_D15,
+                             "D16": unicorn.arm64_const.UC_ARM64_REG_D16, "D17": unicorn.arm64_const.UC_ARM64_REG_D17,
+                             "D18": unicorn.arm64_const.UC_ARM64_REG_D18, "D19": unicorn.arm64_const.UC_ARM64_REG_D19,
+                             "D20": unicorn.arm64_const.UC_ARM64_REG_D20, "D21": unicorn.arm64_const.UC_ARM64_REG_D21,
+                             "D22": unicorn.arm64_const.UC_ARM64_REG_D22, "D23": unicorn.arm64_const.UC_ARM64_REG_D23,
+                             "D24": unicorn.arm64_const.UC_ARM64_REG_D24, "D25": unicorn.arm64_const.UC_ARM64_REG_D25,
+                             "D26": unicorn.arm64_const.UC_ARM64_REG_D26, "D27": unicorn.arm64_const.UC_ARM64_REG_D27,
+                             "D28": unicorn.arm64_const.UC_ARM64_REG_D28, "D29": unicorn.arm64_const.UC_ARM64_REG_D29,
+                             "D30": unicorn.arm64_const.UC_ARM64_REG_D30, "D31": unicorn.arm64_const.UC_ARM64_REG_D31,
+                             "H0": unicorn.arm64_const.UC_ARM64_REG_H0, "H1": unicorn.arm64_const.UC_ARM64_REG_H1,
+                             "H2": unicorn.arm64_const.UC_ARM64_REG_H2, "H3": unicorn.arm64_const.UC_ARM64_REG_H3,
+                             "H4": unicorn.arm64_const.UC_ARM64_REG_H4, "H5": unicorn.arm64_const.UC_ARM64_REG_H5,
+                             "H6": unicorn.arm64_const.UC_ARM64_REG_H6, "H7": unicorn.arm64_const.UC_ARM64_REG_H7,
+                             "H8": unicorn.arm64_const.UC_ARM64_REG_H8, "H9": unicorn.arm64_const.UC_ARM64_REG_H9,
+                             "H10": unicorn.arm64_const.UC_ARM64_REG_H10, "H11": unicorn.arm64_const.UC_ARM64_REG_H11,
+                             "H12": unicorn.arm64_const.UC_ARM64_REG_H12, "H13": unicorn.arm64_const.UC_ARM64_REG_H13,
+                             "H14": unicorn.arm64_const.UC_ARM64_REG_H14, "H15": unicorn.arm64_const.UC_ARM64_REG_H15,
+                             "H16": unicorn.arm64_const.UC_ARM64_REG_H16, "H17": unicorn.arm64_const.UC_ARM64_REG_H17,
+                             "H18": unicorn.arm64_const.UC_ARM64_REG_H18, "H19": unicorn.arm64_const.UC_ARM64_REG_H19,
+                             "H20": unicorn.arm64_const.UC_ARM64_REG_H20, "H21": unicorn.arm64_const.UC_ARM64_REG_H21,
+                             "H22": unicorn.arm64_const.UC_ARM64_REG_H22, "H23": unicorn.arm64_const.UC_ARM64_REG_H23,
+                             "H24": unicorn.arm64_const.UC_ARM64_REG_H24, "H25": unicorn.arm64_const.UC_ARM64_REG_H25,
+                             "H26": unicorn.arm64_const.UC_ARM64_REG_H26, "H27": unicorn.arm64_const.UC_ARM64_REG_H27,
+                             "H28": unicorn.arm64_const.UC_ARM64_REG_H28, "H29": unicorn.arm64_const.UC_ARM64_REG_H29,
+                             "H30": unicorn.arm64_const.UC_ARM64_REG_H30, "H31": unicorn.arm64_const.UC_ARM64_REG_H31,
+                             "Q0": unicorn.arm64_const.UC_ARM64_REG_Q0, "Q1": unicorn.arm64_const.UC_ARM64_REG_Q1,
+                             "Q2": unicorn.arm64_const.UC_ARM64_REG_Q2, "Q3": unicorn.arm64_const.UC_ARM64_REG_Q3,
+                             "Q4": unicorn.arm64_const.UC_ARM64_REG_Q4, "Q5": unicorn.arm64_const.UC_ARM64_REG_Q5,
+                             "Q6": unicorn.arm64_const.UC_ARM64_REG_Q6, "Q7": unicorn.arm64_const.UC_ARM64_REG_Q7,
+                             "Q8": unicorn.arm64_const.UC_ARM64_REG_Q8, "Q9": unicorn.arm64_const.UC_ARM64_REG_Q9,
+                             "Q10": unicorn.arm64_const.UC_ARM64_REG_Q10, "Q11": unicorn.arm64_const.UC_ARM64_REG_Q11,
+                             "Q12": unicorn.arm64_const.UC_ARM64_REG_Q12, "Q13": unicorn.arm64_const.UC_ARM64_REG_Q13,
+                             "Q14": unicorn.arm64_const.UC_ARM64_REG_Q14, "Q15": unicorn.arm64_const.UC_ARM64_REG_Q15,
+                             "Q16": unicorn.arm64_const.UC_ARM64_REG_Q16, "Q17": unicorn.arm64_const.UC_ARM64_REG_Q17,
+                             "Q18": unicorn.arm64_const.UC_ARM64_REG_Q18, "Q19": unicorn.arm64_const.UC_ARM64_REG_Q19,
+                             "Q20": unicorn.arm64_const.UC_ARM64_REG_Q20, "Q21": unicorn.arm64_const.UC_ARM64_REG_Q21,
+                             "Q22": unicorn.arm64_const.UC_ARM64_REG_Q22, "Q23": unicorn.arm64_const.UC_ARM64_REG_Q23,
+                             "Q24": unicorn.arm64_const.UC_ARM64_REG_Q24, "Q25": unicorn.arm64_const.UC_ARM64_REG_Q25,
+                             "Q26": unicorn.arm64_const.UC_ARM64_REG_Q26, "Q27": unicorn.arm64_const.UC_ARM64_REG_Q27,
+                             "Q28": unicorn.arm64_const.UC_ARM64_REG_Q28, "Q29": unicorn.arm64_const.UC_ARM64_REG_Q29,
+                             "Q30": unicorn.arm64_const.UC_ARM64_REG_Q30, "Q31": unicorn.arm64_const.UC_ARM64_REG_Q31,
+                             "V0":unicorn.arm64_const.UC_ARM64_REG_V0,"V1":unicorn.arm64_const.UC_ARM64_REG_V1,
+                             "V2":unicorn.arm64_const.UC_ARM64_REG_V2,"V3":unicorn.arm64_const.UC_ARM64_REG_V3,
+                             "V4":unicorn.arm64_const.UC_ARM64_REG_V4,"V5":unicorn.arm64_const.UC_ARM64_REG_V5,
+                             "V6":unicorn.arm64_const.UC_ARM64_REG_V6,"V7":unicorn.arm64_const.UC_ARM64_REG_V7,
+                             "V8":unicorn.arm64_const.UC_ARM64_REG_V8,"V9":unicorn.arm64_const.UC_ARM64_REG_V9,
+                             "V10":unicorn.arm64_const.UC_ARM64_REG_V10,"V11":unicorn.arm64_const.UC_ARM64_REG_V11,
+                             "V12":unicorn.arm64_const.UC_ARM64_REG_V12,"V13":unicorn.arm64_const.UC_ARM64_REG_V13,
+                             "V14":unicorn.arm64_const.UC_ARM64_REG_V14,"V15":unicorn.arm64_const.UC_ARM64_REG_V15,
+                             "V16":unicorn.arm64_const.UC_ARM64_REG_V16,"V17":unicorn.arm64_const.UC_ARM64_REG_V17,
+                             "V18":unicorn.arm64_const.UC_ARM64_REG_V18,"V19":unicorn.arm64_const.UC_ARM64_REG_V19,
+                             "V20":unicorn.arm64_const.UC_ARM64_REG_V20,"V21":unicorn.arm64_const.UC_ARM64_REG_V21,
+                             "V22":unicorn.arm64_const.UC_ARM64_REG_V22,"V23":unicorn.arm64_const.UC_ARM64_REG_V23,
+                             "V24":unicorn.arm64_const.UC_ARM64_REG_V24,"V25":unicorn.arm64_const.UC_ARM64_REG_V25,
+                             "V26":unicorn.arm64_const.UC_ARM64_REG_V26,"V27":unicorn.arm64_const.UC_ARM64_REG_V27,
+                             "V28":unicorn.arm64_const.UC_ARM64_REG_V28,"V29":unicorn.arm64_const.UC_ARM64_REG_V29,
+                             "V30":unicorn.arm64_const.UC_ARM64_REG_V30,"V31":unicorn.arm64_const.UC_ARM64_REG_V31}
+                self.regs.update({"arg1": unicorn.arm64_const.UC_ARM64_REG_X0,
+                                  "arg2": unicorn.arm64_const.UC_ARM64_REG_X1,
+                                  "arg3": unicorn.arm64_const.UC_ARM64_REG_X2,
+                                  "arg4": unicorn.arm64_const.UC_ARM64_REG_X3})
+            elif bitness == 16 or bitness == 32:
+                self.arch = unicorn.UC_ARCH_ARM
+                arch = "ARM"
+                if self.filetype == "PE":
+                    self.tilName = "mssdk"
+                elif self.filetype== "MACHO":
+                    self.tilName = "macosx"
+                elif self.filetype == "ELF":
+                    self.tilName = "gnulnx_x86"
+                else:
+                    self.filetype = "UNKNOWN"
+
+                self.size_pointer = 4
+                self.pack_fmt = "<I"
+                self.pack_fmt_signed = "<i"
+                self.derefPtr = self.analysisHelper.getDwordValue
+                self.pageMask = 0xfffff000
+                self.regs = {"R0": unicorn.arm_const.UC_ARM_REG_R0, "R1": unicorn.arm_const.UC_ARM_REG_R1,
+                             "R2": unicorn.arm_const.UC_ARM_REG_R2, "R3": unicorn.arm_const.UC_ARM_REG_R3,
+                             "R4": unicorn.arm_const.UC_ARM_REG_R4, "R5": unicorn.arm_const.UC_ARM_REG_R5,
+                             "R6": unicorn.arm_const.UC_ARM_REG_R6, "R7": unicorn.arm_const.UC_ARM_REG_R7,
+                             "R8": unicorn.arm_const.UC_ARM_REG_R8, "R9": unicorn.arm_const.UC_ARM_REG_R9,
+                             "R10": unicorn.arm_const.UC_ARM_REG_R10, "R11": unicorn.arm_const.UC_ARM_REG_R11,
+                             "R12": unicorn.arm_const.UC_ARM_REG_R12, "R13": unicorn.arm_const.UC_ARM_REG_R13,
+                             "R14": unicorn.arm_const.UC_ARM_REG_R14, "R15": unicorn.arm_const.UC_ARM_REG_R15,
+                             "PC": unicorn.arm_const.UC_ARM_REG_R15, "pc": unicorn.arm_const.UC_ARM_REG_R15,
+                             "LR": unicorn.arm_const.UC_ARM_REG_R14, "SP": unicorn.arm_const.UC_ARM_REG_R13,
+                             "sp": unicorn.arm_const.UC_ARM_REG_R13, "apsr": unicorn.arm_const.UC_ARM_REG_APSR,
+                             "APSR": unicorn.arm_const.UC_ARM_REG_APSR, "ret": unicorn.arm_const.UC_ARM_REG_R0,
+                             "S0": unicorn.arm_const.UC_ARM_REG_S0, "S1": unicorn.arm_const.UC_ARM_REG_S1,
+                             "S2": unicorn.arm_const.UC_ARM_REG_S2, "S3": unicorn.arm_const.UC_ARM_REG_S3,
+                             "S4": unicorn.arm_const.UC_ARM_REG_S4, "S5": unicorn.arm_const.UC_ARM_REG_S5,
+                             "S6": unicorn.arm_const.UC_ARM_REG_S6, "S7": unicorn.arm_const.UC_ARM_REG_S7,
+                             "S8": unicorn.arm_const.UC_ARM_REG_S8, "S9": unicorn.arm_const.UC_ARM_REG_S9,
+                             "S10": unicorn.arm_const.UC_ARM_REG_S10, "S11": unicorn.arm_const.UC_ARM_REG_S11,
+                             "S12": unicorn.arm_const.UC_ARM_REG_S12, "S13": unicorn.arm_const.UC_ARM_REG_S13,
+                             "S14": unicorn.arm_const.UC_ARM_REG_S14, "S15": unicorn.arm_const.UC_ARM_REG_S15,
+                             "S16": unicorn.arm_const.UC_ARM_REG_S16, "S17": unicorn.arm_const.UC_ARM_REG_S17,
+                             "S18": unicorn.arm_const.UC_ARM_REG_S18, "S19": unicorn.arm_const.UC_ARM_REG_S19,
+                             "S20": unicorn.arm_const.UC_ARM_REG_S20, "S21": unicorn.arm_const.UC_ARM_REG_S21,
+                             "S22": unicorn.arm_const.UC_ARM_REG_S22, "S23": unicorn.arm_const.UC_ARM_REG_S23,
+                             "S24": unicorn.arm_const.UC_ARM_REG_S24, "S25": unicorn.arm_const.UC_ARM_REG_S25,
+                             "S26": unicorn.arm_const.UC_ARM_REG_S26, "S27": unicorn.arm_const.UC_ARM_REG_S27,
+                             "S28": unicorn.arm_const.UC_ARM_REG_S28, "S29": unicorn.arm_const.UC_ARM_REG_S29,
+                             "S30": unicorn.arm_const.UC_ARM_REG_S30, "S31": unicorn.arm_const.UC_ARM_REG_S31}
+                self.regs.update({"arg1": unicorn.arm_const.UC_ARM_REG_R0, "arg2": unicorn.arm_const.UC_ARM_REG_R1,
+                                  "arg3": unicorn.arm_const.UC_ARM_REG_R2, "arg4": unicorn.arm_const.UC_ARM_REG_R3})
+            else:
+                self.logger.error(
+                    "sample contains code for unsupported processor architecture")
+                return
+        else:
+            self.logger.error(
+                "sample contains code for unsupported processor architecture")
+            return
+
+        # naive API hooks
+        self.apiHooks = {}
+        self.apiHooks["GetProcessHeap"] = flare_emu_hooks._returnHandleHook
+        self.apiHooks["HeapCreate"] = flare_emu_hooks._returnHandleHook
+        self.apiHooks["HeapAlloc"] = flare_emu_hooks._allocMem3Hook
+        self.apiHooks["HeapReAlloc"] = flare_emu_hooks._heapReAllocHook
+        self.apiHooks["RtlAllocateHeap"] = flare_emu_hooks._allocMem3Hook
+        self.apiHooks["AllocateHeap"] = flare_emu_hooks._allocMem1Hook
+        
+        # ignore LMEM_MOVEABLE flag, return mem ptr anyway, have Lock return ptr param
+        self.apiHooks["LocalAlloc"] = flare_emu_hooks._allocMem2Hook
+        self.apiHooks["LocalLock"] = flare_emu_hooks._returnParam1Hook
+        self.apiHooks["GlobalAlloc"] = flare_emu_hooks._allocMem2Hook
+        self.apiHooks["GlobalLock"] = flare_emu_hooks._returnParam1Hook
+        
+        # these ignore flags for now
+        self.apiHooks["LocalReAlloc"] = flare_emu_hooks._reallocHook
+        self.apiHooks["GlobalReAlloc"] = flare_emu_hooks._reallocHook
+        
+        self.apiHooks["VirtualAlloc"] = flare_emu_hooks._virtualAllocHook
+        self.apiHooks["VirtualAllocEx"] = flare_emu_hooks._virtualAllocExHook
+        self.apiHooks["malloc"] = flare_emu_hooks._allocMem1Hook
+        self.apiHooks["calloc"] = flare_emu_hooks._callocHook
+        self.apiHooks["realloc"] = flare_emu_hooks._reallocHook
+        self.apiHooks["memcpy"] = flare_emu_hooks._memcpyHook
+        self.apiHooks["memmove"] = flare_emu_hooks._memcpyHook
+        self.apiHooks["strlen"] = flare_emu_hooks._strlenHook
+        self.apiHooks["lstrlenA"] = flare_emu_hooks._strlenHook
+        self.apiHooks["strnlen"] = flare_emu_hooks._strnlenHook
+        self.apiHooks["strnlen_s"] = flare_emu_hooks._strnlenHook
+        self.apiHooks["strcmp"] = flare_emu_hooks._strcmpHook
+        self.apiHooks["lstrcmpA"] = flare_emu_hooks._strcmpHook
+        self.apiHooks["strncmp"] = flare_emu_hooks._strncmpHook
+        self.apiHooks["stricmp"] = flare_emu_hooks._stricmpHook
+        self.apiHooks["lstrcmpiA"] = flare_emu_hooks._stricmpHook
+        self.apiHooks["strnicmp"] = flare_emu_hooks._strnicmpHook
+        self.apiHooks["wcscmp"] = flare_emu_hooks._wcscmpHook
+        self.apiHooks["lstrcmpW"] = flare_emu_hooks._wcscmpHook
+        self.apiHooks["wcsncmp"] = flare_emu_hooks._wcsncmpHook
+        self.apiHooks["wcsicmp"] = flare_emu_hooks._wcsicmpHook
+        self.apiHooks["lstrcmpiW"] = flare_emu_hooks._wcsicmpHook
+        self.apiHooks["wcsnicmp"] = flare_emu_hooks._wcsnicmpHook
+        self.apiHooks["mbscmp"] = flare_emu_hooks._strcmpHook
+        self.apiHooks["mbsncmp"] = flare_emu_hooks._strncmpHook
+        self.apiHooks["mbsicmp"] = flare_emu_hooks._stricmpHook
+        self.apiHooks["mbsnicmp"] = flare_emu_hooks._strnicmpHook
+        self.apiHooks["strcpy"] = flare_emu_hooks._strcpyHook
+        self.apiHooks["strncpy"] = flare_emu_hooks._strncpyHook
+        self.apiHooks["lstrcpyA"] = flare_emu_hooks._strcpyHook
+        self.apiHooks["lstrcpynA"] = flare_emu_hooks._strncpyHook
+        self.apiHooks["strncpy_s"] = flare_emu_hooks._strncpysHook
+        self.apiHooks["wcscpy"] = flare_emu_hooks._wcscpyHook
+        self.apiHooks["wcsncpy"] = flare_emu_hooks._wcsncpyHook
+        self.apiHooks["lstrcpyW"] = flare_emu_hooks._wcscpyHook
+        self.apiHooks["lstrcpynW"] = flare_emu_hooks._wcsncpyHook
+        self.apiHooks["wcsncpy_s"] = flare_emu_hooks._wcsncpysHook
+        self.apiHooks["mbscpy"] = flare_emu_hooks._strcpyHook
+        self.apiHooks["mbsncpy"] = flare_emu_hooks._strncpyHook
+        self.apiHooks["mbsncpy_s"] = flare_emu_hooks._strncpysHook
+        self.apiHooks["memchr"] = flare_emu_hooks._memchrHook
+        self.apiHooks["strchr"] = flare_emu_hooks._strchrHook
+        self.apiHooks["wcschr"] = flare_emu_hooks._wcschrHook
+        self.apiHooks["mbschr"] = flare_emu_hooks._strchrHook
+        self.apiHooks["strrchr"] = flare_emu_hooks._strrchrHook
+        self.apiHooks["wcsrchr"] = flare_emu_hooks._wcsrchrHook
+        self.apiHooks["mbsrchr"] = flare_emu_hooks._strrchrHook
+        self.apiHooks["wcslen"] = flare_emu_hooks._wcslenHook
+        self.apiHooks["lstrlenW"] = flare_emu_hooks._wcslenHook
+        self.apiHooks["mbslen"] = flare_emu_hooks._strlenHook
+        self.apiHooks["mbstrlen"] = flare_emu_hooks._strlenHook
+        self.apiHooks["wcsnlen"] = flare_emu_hooks._wcsnlenHook
+        self.apiHooks["wcsnlen_s"] = flare_emu_hooks._wcsnlenHook
+        self.apiHooks["mbsnlen"] = flare_emu_hooks._strnlenHook
+        self.apiHooks["mbstrnlen"] = flare_emu_hooks._strnlenHook
+        self.apiHooks["strcat"] = flare_emu_hooks._strcatHook
+        self.apiHooks["lstrcatA"] = flare_emu_hooks._strcatHook
+        self.apiHooks["strncat"] = flare_emu_hooks._strncatHook
+        self.apiHooks["wcscat"] = flare_emu_hooks._wcscatHook
+        self.apiHooks["lstrcatW"] = flare_emu_hooks._wcscatHook
+        self.apiHooks["wcsncat"] = flare_emu_hooks._wcsncatHook
+        self.apiHooks["mbscat"] = flare_emu_hooks._strcatHook
+        self.apiHooks["mbsncat"] = flare_emu_hooks._strncatHook
+        self.apiHooks["strlwr"] = flare_emu_hooks._strlwrHook
+        self.apiHooks["strupr"] = flare_emu_hooks._struprHook
+        self.apiHooks["wcslwr"] = flare_emu_hooks._wcslwrHook
+        self.apiHooks["wcsupr"] = flare_emu_hooks._wcsuprHook
+        self.apiHooks["mbslwr"] = flare_emu_hooks._strlwrHook
+        self.apiHooks["mbsupr"] = flare_emu_hooks._struprHook
+        self.apiHooks["strdup"] = flare_emu_hooks._strdupHook
+        self.apiHooks["wcsdup"] = flare_emu_hooks._wcsdupHook
+        self.apiHooks["mbsdup"] = flare_emu_hooks._strdupHook
+        self.apiHooks["mbtowc"] = flare_emu_hooks._mbtowcHook
+        self.apiHooks["mbstowcs"] = flare_emu_hooks._mbstowcsHook
+        self.apiHooks["wctomb"] = flare_emu_hooks._wctombHook
+        self.apiHooks["wcstombs"] = flare_emu_hooks._wcstombsHook
+        self.apiHooks["MultiByteToWideChar"] = flare_emu_hooks._multiByteToWideCharHook
+        self.apiHooks["WideCharToMultiByte"] = flare_emu_hooks._wideCharToMultiByteHook
+        self.apiHooks["memset"] = flare_emu_hooks._memsetHook
+        self.apiHooks["ZeroMemory"] = flare_emu_hooks._bzeroHook
+        self.apiHooks["bzero"] = flare_emu_hooks._bzeroHook
+        
+        # builtins
+        self.apiHooks["umodsi3"] = flare_emu_hooks._modHook
+        
+        self.allocMap = {}
+        
+        # Initialize emulator
+        mu = unicorn.Uc(self.arch, self.mode)
+        self.logger.info("initialized emulator for %s with %s architecture in %s mode" % (
+            self.filetype, arch, mode))
+        self.uc = mu
+        if self.arch == unicorn.UC_ARCH_ARM or self.arch == unicorn.UC_ARCH_ARM64:
+            self._enableVFP()
+
+    # adds a new API hook to EmuHelper
+    # apiName: name of the function to hook as it is named in binary analysis tool
+    # hook: can be a string for the name of an existing hooked API, in which case this new hook
+    # will use the same hook function
+    # hook: can alternatively be a hook function you have defined
+    def addApiHook(self, apiName, hook):
+        if isinstance(hook, str):
+            if hook in self.apiHooks:
+                self.apiHooks[apiName] = self.apiHooks[hook]
+            else:
+                self.logger.error("%s is not a currently defined API hook" % hook)
+                return False
+        elif isinstance(hook, types.FunctionType):
+            self.apiHooks[apiName] = hook
+            return True
+        else:
+            self.logger.error("unsupported hook type")
+            return False
+    
+    # unmap all emulator memory
+    def resetEmulatorMemory(self):
+        self.allocMap = {}
+        for region in self.uc.mem_regions():
+            self.uc.mem_unmap(region[0], region[1] - region[0] + 1)
+
+    def resetEmulatorHeapAndStack(self):
+        for region in self.uc.mem_regions():
+            if region[0] != self.baseAddr:
+                self.uc.mem_unmap(region[0], region[1] - region[0] + 1)
+                self.logger.debug("unmapped %s to %s" % (
+                    self.hexString(region[0]), self.hexString(region[1])))
+        self._buildStack()
+
+    # reset emulator memory and rewrite binary segments to emulator memory, build new stack
+    def reloadBinary(self):
+        self.resetEmulatorMemory()
+        baseAddr = self.analysisHelper.getMinimumAddr()
+        endAddr = self.analysisHelper.getMaximumAddr()
+        self.baseAddr = baseAddr
+        memsize = endAddr - baseAddr
+        memsize = self.pageAlignUp(memsize) + PAGESIZE
+        self.logger.debug("base addr: %s end addr: %s memsize: %s" % (self.hexString(baseAddr), 
+                      self.hexString(endAddr), self.hexString(memsize)))
+        # map all binary segments as one memory region for easier management
+        self.uc.mem_map(baseAddr & self.pageMask, memsize)
+        for segVA in self.analysisHelper.getSegments():
+            # we don't want to map PAGEZERO
+            if self.filetype == "MACHO" and segVA == 0:
+                continue
+            segName = self.analysisHelper.getSegmentName(segVA)
+            endVA = self.analysisHelper.getSegmentEnd(segVA)
+            segSizeTotal = endVA - segVA
+            segSize = self.analysisHelper.getSegmentDefinedSize(segVA)
+            self.logger.debug("bytes in seg: %s" % self.hexString(segSize))
+            self.logger.debug("mapping segment %s: %s - %s" %
+                          (segName, self.hexString(segVA), self.hexString(endVA)))
+            if segSize > 0:
+                segBytes = self.analysisHelper.getBytes(segVA, segSize)
+                self.writeEmuMem(segVA, segBytes)
+            segLeftover = segSizeTotal - segSize
+            if segLeftover > 0:
+                self.writeEmuMem(segVA + segSize, b"\x00" * segLeftover)
+        self._buildStack()
+
+    # allocs mem and writes bytes into it
+    def loadBytes(self, bytes, addr=None):
+        mem = self.allocEmuMem(len(bytes), addr)
+        self.writeEmuMem(mem, bytes)
+        return mem
+
+    def isValidEmuPtr(self, ptr):
+        for region in self.uc.mem_regions():
+            if ptr >= region[0] and ptr < region[1]:
+                return True
+        return False
+        
+    def getEmuMemRegion(self, addr):
+        for region in self.uc.mem_regions():
+            if addr >= region[0] and addr < region[1]:
+                return (region[0], region[1] + 1)
+        return None
+        
+    # allocate emulator memory, attempts to honor specified address, otherwise begins allocations 
+    # at an available page
+    # aligned address, returns address, rebased if necessary
+    def allocEmuMem(self, size, addr=None):
+        allocSize = self.pageAlignUp(size)
+        fail = False
+        if addr is None or addr == 0:
+            baseAddr = addr = self._findUnusedMemRegion(size)
+            if baseAddr is None:
+                
+                fail = True
+        else:
+            baseAddr = self.pageAlign(addr)
+            offs = addr - baseAddr
+            if self._regionOverlapsWithExistingRegion(baseAddr, allocSize):
+                baseAddr = self._findUnusedMemRegion(size)
+                if baseAddr is None:
+                    fail = True
+                else:
+                    addr = baseAddr + offs
+
+        if not fail:
+            self.logger.debug("mapping %s bytes @%s" %
+                          (self.hexString(allocSize), self.hexString(baseAddr)))
+            self.uc.mem_map(baseAddr, allocSize)
+            return addr
+
+        return None
+     
+    
+    def copyEmuMem(self, dstAddr, srcAddr, size, userData):
+        size = self._checkMemSize(size, userData)
+        try:
+            mem = self.uc.mem_read(srcAddr, size)
+            self.writeEmuMem(dstAddr, mem)
+        except Exception as e:
+            self.logger.error("exception in copyEmuMem @%s: %s" % (self.hexString(userData["currAddr"]), str(e)))
+        
+    def getCallTargetName(self, address):
+        if self.analysisHelper.getOpndType(address, 0) == self.analysisHelper.o_reg:
+            funcName = self.analysisHelper.getName(self.getRegVal(self.analysisHelper.getOperand(address, 0)))
+        else:
+            funcName = self.analysisHelper.getName(self.analysisHelper.getOpndValue(address, 0))
+        return self.analysisHelper.normalizeFuncName(funcName)
+    
+    # we don't know the number of args to a given function and we're not considering SSE args
+    # this is just a convenience, use the emulator object if you have specific needs
+    def getArgv(self):
+        if self.arch == unicorn.UC_ARCH_X86:
+            if self.mode == unicorn.UC_MODE_64:
+                sp = self.getRegVal("rsp")
+                if self.filetype == "MACHO" or self.filetype == "ELF":
+                    argv = [
+                        self.getRegVal("rdi"),
+                        self.getRegVal("rsi"),
+                        self.getRegVal("rdx"),
+                        self.getRegVal("rcx"),
+                        self.getRegVal("r8"),
+                        self.getRegVal("r9"),
+                        struct.unpack("<Q", self.uc.mem_read(sp, 8))[0],
+                        struct.unpack("<Q", self.uc.mem_read(sp + 8, 8))[0]]
+                else:
+                    argv = [
+                        self.getRegVal("rcx"),
+                        self.getRegVal("rdx"),
+                        self.getRegVal("r8"),
+                        self.getRegVal("r9"),
+                        struct.unpack("<Q", self.uc.mem_read(sp + 32, 8))[0],
+                        struct.unpack("<Q", self.uc.mem_read(sp + 40, 8))[0],
+                        struct.unpack("<Q", self.uc.mem_read(sp + 48, 8))[0],
+                        struct.unpack("<Q", self.uc.mem_read(sp + 56, 8))[0]]
+            else:
+                sp = self.getRegVal("esp")
+                argv = [
+                    struct.unpack("<I", self.uc.mem_read(sp, 4))[0],
+                    struct.unpack("<I", self.uc.mem_read(sp + 4, 4))[0],
+                    struct.unpack("<I", self.uc.mem_read(sp + 8, 4))[0],
+                    struct.unpack("<I", self.uc.mem_read(sp + 12, 4))[0],
+                    struct.unpack("<I", self.uc.mem_read(sp + 16, 4))[0],
+                    struct.unpack("<I", self.uc.mem_read(sp + 20, 4))[0],
+                    struct.unpack("<I", self.uc.mem_read(sp + 24, 4))[0],
+                    struct.unpack("<I", self.uc.mem_read(sp + 28, 4))[0]]
+        elif self.arch == unicorn.UC_ARCH_ARM:
+            sp = self.getRegVal("SP")
+            argv = [
+                self.getRegVal("R0"),
+                self.getRegVal("R1"),
+                self.getRegVal("R2"),
+                self.getRegVal("R3"),
+                struct.unpack("<I", self.uc.mem_read(sp, 4))[0],
+                struct.unpack("<I", self.uc.mem_read(sp + 4, 4))[0],
+                struct.unpack("<I", self.uc.mem_read(sp + 8, 4))[0],
+                struct.unpack("<I", self.uc.mem_read(sp + 12, 4))[0]]
+        elif self.arch == unicorn.UC_ARCH_ARM64:
+            argv = [
+                self.getRegVal("X0"),
+                self.getRegVal("X1"),
+                self.getRegVal("X2"),
+                self.getRegVal("X3"),
+                self.getRegVal("X4"),
+                self.getRegVal("X5"),
+                self.getRegVal("X6"),
+                self.getRegVal("X7")]
+        else:
+            argv = None
+                
+        return argv
+ 
+    def _checkMemSize(self, size, userData):
+        if size > MAX_ALLOC_SIZE:
+            self.logger.debug("allocation size (%s) truncated @%s" % 
+                          (self.hexString(size), self.hexString(userData["currAddr"])))
+            size = MAX_ALLOC_SIZE
+        return size
+        
+    # maps null memory as requested during emulation
+    def _hookMemInvalid(self, uc, access, address, size, value, userData):
+        self.logger.debug("invalid memory operation for %s @%s" %
+                      (self.hexString(address), self.hexString(userData['currAddr'])))
+        try:
+            uc.mem_map(address & self.pageMask, PAGESIZE)
+            self.writeEmuMem(address & self.pageMask, b"\x00" * PAGESIZE)
+            self.logger.debug("allocated memory to %s" % self.hexString(address))
+        except Exception:
+            self.logger.debug("error writing to %s, changing IP from %s to %s" % (self.hexString(address), self.hexString(
+                userData['currAddr']), self.hexString(userData['currAddr'] + userData['currAddrSize'])))
+            userData['EmuHelper'].skipInstruction(userData)
+        return True
+
+    # cannot seem to move IP forward from this hook for some reason..
+    # patches current instruction with NOPs
+    def _hookInterrupt(self, uc, intno, userData):
+        self.logger.debug("interrupt #%d received @%s" % ((intno), self.hexString(userData["currAddr"])))
+        if self.arch == unicorn.UC_ARCH_X86:
+            self.writeEmuMem(userData["currAddr"], X86NOP *
+                         int(userData["currAddrSize"]))
+        elif self.arch == unicorn.UC_ARCH_ARM:
+            if self.mode == unicorn.UC_MODE_THUMB:
+                self.writeEmuMem(userData["currAddr"],
+                             ARMTHUMBNOP * int((userData["currAddrSize"] / 2)))
+            else:
+                self.writeEmuMem(
+                    userData["currAddr"], ARMNOP * int((userData["currAddrSize"] / 4)))
+        elif self.arch == unicorn.UC_ARCH_ARM64:
+            self.writeEmuMem(
+                userData["currAddr"], ARM64NOP * int((userData["currAddrSize"] / 4)))
+        self.enteredBlock = False
+        return True
+
+    def normalizeApiName(self, funcName):
+        if funcName[:2] == "j_":
+            funcName = funcName[2:]
+            
+        # remove appended _l for locale flavors of string functions
+        funcName = re.sub(r"_l$", "", funcName)
+        
+        # remove prepended underscores
+        funcName = re.sub(r"^_+", "", funcName)
+      
+        return funcName
+        
+    # handle common runtime functions
+    def _handleApiHooks(self, address, argv, funcName, userData):
+        if funcName not in self.apiHooks:
+            funcName = self.normalizeApiName(funcName)
+            if funcName not in self.apiHooks:
+                return False
+        try:
+            self.apiHooks[funcName](self, address, argv, funcName, userData)
+        except Exception as e:
+            self.logger.error("error handling API hook: %s @%s" % (e, self.hexString(address)))
+            
+        self.skipInstruction(userData)
+        return True
+    
+    # instruction hook used by emulateRange function
+    # implements bare bones instrumentation to handle basic code flow
+    def _emulateRangeCodeHook(self, uc, address, size, userData):
+        try:
+            userData['currAddr'] = address
+            userData['currAddrSize'] = size
+            if self.arch == unicorn.UC_ARCH_ARM and userData["changeThumbMode"]:
+                self._handleThumbMode(address)
+                userData["changeThumbMode"] = False
+                return
+
+            # if strict mode is disabled, make instructions as we go as needed
+            if not userData.get("strict", True):
+                if self.analysisHelperFramework == "Radare2" or self.analysisHelper.getMnem(address) == "":
+                    self.analysisHelper.makeInsn(address)
+            
+            if self.verbose > 0:
+                if self.verbose > 1:
+                    self.logger.debug(self.getEmuState())
+                dis = self.analysisHelper.getDisasmLine(address)
+                self.logger.debug("%s: %s" % (self.hexString(address), dis))
+
+            # stop emulation if specified endAddr is reached
+            if userData.get("endAddr", None) is not None:
+                if address == userData["endAddr"]:
+                    self.stopEmulation(userData)
+                    return
+            if userData.get("strict", True) and self._isBadBranch(userData):
+                self.skipInstruction(userData)
+                return
+            # stop annoying run ons if we end up somewhere we dont belong
+            if self.uc.mem_read(address, size) == b"\x00" * size:
+                self.logger.debug("pc ended up in null memory @%s" %
+                              self.hexString(address))
+                self.stopEmulation(userData)
+                return
+
+            # otherwise, stop emulation when returning from function emulation began in
+            elif ("funcStart" in userData and self.isRetInstruction(address) and
+                    self.analysisHelper.getFuncStart(address) ==
+                    userData["funcStart"]):
+                self.stopEmulation(userData)
+                return
+            elif self.isRetInstruction(address) and self.arch == unicorn.UC_ARCH_ARM:
+                # check mode of return address if ARM
+                #retAddr = self.getEmuPtr(self.getRegVal("LR"))
+                #if self.analysisHelper.isThumbMode(retAddr):
+                #    userData["changeThumbMode"] = True
+                userData["changeThumbMode"] = True
+
+            if (self.analysisHelper.getMnem(address).upper() in self.callMnems or
+                    (self.analysisHelper.getMnem(address).upper() == "B" and
+                     self.analysisHelper.getNameAddr(self.analysisHelper.getOperand(address, 0)) ==
+                     self.analysisHelper.getFuncStart(
+                        self.analysisHelper.getNameAddr(self.analysisHelper.getOperand(address, 0))))):
+                        
+                funcName = self.getCallTargetName(address)
+                if userData["callHook"]:
+                    userData["callHook"](address, self.getArgv(), funcName, userData)
+
+                if self.arch == unicorn.UC_ARCH_ARM:
+                    userData["changeThumbMode"] = True
+                    
+                # if the pc has been changed by the hook, don't skip instruction and undo the change
+                if self.getRegVal("pc") != userData["currAddr"]:
+                    # get SP delta value for next instruction to adjust stack accordingly since we are skipping this
+                    # instruction
+                    uc.reg_write(self.regs["sp"], self.getRegVal("sp") +
+                                    self.analysisHelper.getSpDelta(self.getRegVal("pc")))
+                    return
+                 
+                if userData["hookApis"] and self._handleApiHooks(address, self.getArgv(), funcName, userData):
+                    return
+                
+                # skip calls if specified or there are no instructions to emulate at destination address
+                if (userData["skipCalls"] is True or
+                        (self.analysisHelper.getOpndType(address, 0) == self.analysisHelper.o_near and
+                         uc.mem_read(self.analysisHelper.getOpndValue(address, 0), self.size_pointer) ==
+                         b"\x00" * self.size_pointer)):
+                    self.skipInstruction(userData)
+            # handle x86 instructions moving import pointers to a register
+            elif (self.analysisHelper.getMnem(address).lower() == "mov" and 
+                  self.analysisHelper.getOpndType(address, 1) == self.analysisHelper.o_mem and 
+                  self.analysisHelper.getOpndType(address, 0) == self.analysisHelper.o_reg and
+                  (len(self.analysisHelper.getOperand(address, 0)) == 3 and
+                  (self.analysisHelper.getOperand(address, 1)[:3] == "ds:" or 
+                  "sym.imp." in self.analysisHelper.getOperand(address, 1)) and 
+                  uc.mem_read(self.analysisHelper.getOpndValue(address, 1), self.size_pointer) ==
+                  b"\x00" * self.size_pointer)):             
+                  uc.reg_write(self.regs[self.analysisHelper.getOperand(address, 0)], 
+                               self.analysisHelper.getOpndValue(address, 1))
+                  self.skipInstruction(userData)
+
+        except Exception as err:
+            self.logger.error("exception in emulateRangeCodehook @%s: %s" % (self.hexString(address), str(err)))
+            self.stopEmulation(userData)
+
+    # instruction hook used by emulateBytes function
+    # implements bare bones instrumentation to handle basic code flow
+    def _emulateBytesCodeHook(self, uc, address, size, userData):
+        try:
+            userData['currAddr'] = address
+            userData['currAddrSize'] = size
+            # stop emulation if specified endAddr is reached
+            if userData["endAddr"] is not None:
+                if address == userData["endAddr"]:
+                    self.stopEmulation(userData)
+                    return
+
+            # stop annoying run ons if we end up somewhere we dont belong
+            if self.uc.mem_read(address, 0x10) == b"\x00" * 0x10:
+                self.stopEmulation(userData)
+                self.logger.debug("pc ended up in null memory @%s" %
+                              self.hexString(address))
+                return
+
+        except Exception as err:
+            self.logger.error("exception in emulateBytesCodehook @%s: %s" % (self.hexString(address), str(err)))
+            self.stopEmulation(userData)
+
+    # this instruction hook is used by the iterate feature, forces execution down a specified path
+    def _guidedHook(self, uc, address, size, userData):
+        
+        try:
+            userData['currAddr'] = address
+            userData['currAddrSize'] = size
+            if self.arch == unicorn.UC_ARCH_ARM and userData["changeThumbMode"]:
+                self._handleThumbMode(address)
+                userData["changeThumbMode"] = False
+                return
+            if self.verbose > 0:
+                if self.verbose > 1:
+                    self.logger.debug(self.getEmuState())
+                dis = self.analysisHelper.getDisasmLine(address)
+                self.logger.debug("%s: %s" % (self.hexString(address), dis))
+            if self.arch == unicorn.UC_ARCH_ARM:
+                # since there are lots of bad branches during emulation and we are forcing it anyways
+                if self.analysisHelper.getMnem(address)[:3].upper() in ["TBB", "TBH"]:
+                    # skip over interleaved jump table
+                    nextInsnAddr = self.analysisHelper.skipJumpTable(address + size)
+                    self.changeProgramCounter(userData, nextInsnAddr)
+                    return
+            elif userData.get("strict", True) and self._isBadBranch(userData):
+                self.skipInstruction(userData)
+                return
+
+            flow, paths = userData["targetInfo"][userData["targetVA"]]
+            # check if we are out of our block bounds or re-entering our block in a loop
+            bbEnd = flow[paths[self.pathIdx][self.blockIdx]][1]
+            bbStart = flow[paths[self.pathIdx][self.blockIdx]][0]
+            if address == bbStart and self.enteredBlock is True:
+                if self.blockIdx < len(paths[self.pathIdx]) - 1:
+                    self.logger.debug("loop re-entering block #%d (%s -> %s), forcing PC to %s" %
+                                  (self.blockIdx, self.hexString(bbStart), self.hexString(bbEnd),
+                                   self.hexString(flow[paths[self.pathIdx][self.blockIdx + 1]][0])))
+                    # force PC to follow paths
+                    uc.reg_write(self.regs["pc"], flow[paths[self.pathIdx][self.blockIdx + 1]][0])
+                    self.blockIdx += 1
+                    self.enteredBlock = False
+                    if self.arch == unicorn.UC_ARCH_ARM:
+                        userData["changeThumbMode"] = True
+                    return
+                else:
+                    self.logger.debug(
+                        "loop re-entering block #%d (%s -> %s), but no more blocks! bailing out of this function.." %
+                        (self.blockIdx, self.hexString(bbStart), self.hexString(bbEnd)))
+                    self.stopEmulation(userData)
+                    return
+            elif (address > bbEnd or address < bbStart):
+                # check if we skipped over our target (our next block index is out of range), this can happen in ARM
+                # with conditional instructions
+                if self.blockIdx + 1 >= len(paths[self.pathIdx]):
+                    self.logger.debug(
+                        "we missed our target! bailing out of this function..")
+                    self.stopEmulation(userData)
+                    return
+                self.logger.debug("%s is outside of block #%d (%s -> %s), forcing PC to %s" %
+                              (self.hexString(address),
+                               self.blockIdx, self.hexString(bbStart),
+                               self.hexString(bbEnd), 
+                               self.hexString(flow[paths[self.pathIdx][self.blockIdx + 1]][0])))
+                # force PC to follow paths
+                uc.reg_write(self.regs["pc"], flow[paths[self.pathIdx][self.blockIdx + 1]][0])
+                self.blockIdx += 1
+                self.enteredBlock = False
+                if self.arch == unicorn.UC_ARCH_ARM:
+                    userData["changeThumbMode"] = True
+                return
+            
+            if address == bbStart:
+                self.enteredBlock = True
+            # possibly a folded instruction or invalid instruction
+            if self.analysisHelper.getMnem(address) == "":
+                if self.analysisHelper.getMnem(address + size) == "":
+                    if self.analysisHelper.getMnem(address + size * 2) == "":
+                        self.logger.debug(
+                            "invalid instruction encountered @%s, bailing.." % self.hexString(address))
+                        self.stopEmulation(userData)
+                    return
+                return
+
+            # stop annoying run ons if we end up somewhere we dont belong
+            if self.uc.mem_read(address, 0x10) == b"\x00" * 0x10:
+                self.logger.debug("pc ended up in null memory @%s" %
+                              self.hexString(address))
+                self.stopEmulation(userData)
+                return
+            
+            # this is our stop, this is where we trigger user-defined callback with our info
+            if address == userData["targetVA"]:
+                self.logger.debug("target %s hit" %
+                              self.hexString(userData["targetVA"]))
+                self._targetHit(address, userData)
+                self.stopEmulation(userData)
+            elif address in userData["targetInfo"]:
+                # this address is another target in the dict, process it and continue onward
+                self.logger.debug("target %s found on the way to %s, processing" % (
+                    self.hexString(address), self.hexString(userData["targetVA"])))
+                self._targetHit(address, userData)
+
+            if (self.analysisHelper.getMnem(address).upper() in self.callMnems or
+                (self.analysisHelper.getMnem(address).upper() == "B" and
+                 self.analysisHelper.getNameAddr(self.analysisHelper.getOperand(address, 0)) ==
+                 self.analysisHelper.getFuncStart(
+                 self.analysisHelper.getNameAddr(self.analysisHelper.getOperand(address, 0))))):
+                 
+                funcName = self.getCallTargetName(address)
+                if userData["callHook"]:
+                    userData["callHook"](address, self.getArgv(), funcName, userData)
+
+                if self.arch == unicorn.UC_ARCH_ARM:
+                    userData["changeThumbMode"] = True
+
+                # if the pc has been changed by the hook, don't skip instruction and undo the change
+                if self.getRegVal("pc") != userData["currAddr"]:
+                    # get SP delta value for next instruction to adjust stack accordingly since we are skipping this
+                    # instruction
+                    uc.reg_write(self.regs["sp"], self.getRegVal("sp") +
+                                 self.analysisHelper.getSpDelta(self.getRegVal("pc")))
+                    return
+                
+                if userData["hookApis"] and self._handleApiHooks(address, self.getArgv(), funcName, userData):
+                    return
+                    
+                # if you change the program counter, it undoes your call to emu_stop()
+                if address != userData["targetVA"]:
+                    self.skipInstruction(userData)
+                    
+            elif self.isRetInstruction(address):
+                # self.stopEmulation(userData)
+                self.skipInstruction(userData)
+                return
+
+        except Exception as e:
+            self.logger.error("exception in _guidedHook @%s: %s" % (self.hexString(address), e))
+            self.stopEmulation(userData)
+
+
+    # checks ARM mode for address and aligns address accordingly
+    def _handleThumbMode(self, address):
+        if self.analysisHelper.isThumbMode(address):
+            self.uc.reg_write(self.regs["pc"], self.getRegVal("pc") | 1)
+            self.mode = unicorn.UC_MODE_THUMB
+        else:
+            self.uc.reg_write(self.regs["pc"], self.getRegVal("pc") & ~1)
+            self.mode = unicorn.UC_MODE_ARM
+
+    # called when an iterate target is reached
+    def _targetHit(self, address, userData):
+        try:
+            argv = self.getArgv()
+            userData["targetCallback"](self, address, argv, userData)
+        except Exception as e:
+            self.logger.error("exception in targetCallback function @%s: %s" % (self.hexString(address), str(e)))
+        userData["visitedTargets"].append(address)
+
+    # this only works for IDA Pro since radare2 will always disassemble
+    def _isBadBranch(self, userData):
+        if self.arch == unicorn.UC_ARCH_ARM64:
+            if (self.analysisHelper.getMnem(userData["currAddr"]).upper() in ["BR", "BREQ"] and
+                    self.analysisHelper.getOpndType(userData["currAddr"], 0) == self.analysisHelper.o_reg):
+                if (self.analysisHelper.getMnem(
+                        self.getRegVal(self.analysisHelper.getOperand(userData["currAddr"], 0)
+                        ))) == "":
+                    return True
+        elif self.arch == unicorn.UC_ARCH_X86:
+            if (self.analysisHelper.getMnem(userData["currAddr"]).lower() == "jmp" and
+                    self.analysisHelper.getOpndType(userData["currAddr"], 0) == self.analysisHelper.o_reg):
+                if (self.analysisHelper.getMnem
+                   (self.getRegVal(self.analysisHelper.getOperand(userData["currAddr"], 0))) == ""):
+                    self.logger.debug("bad branch detected @%s" % self.hexString(userData["currAddr"]))
+                    return True
+        return False
+    
+    
+    # recursively searches control flow graph dict returned by _explore for a  
+    # single path from currentNode to target basic block, check path parameter upon return
+    def _findPathFromGraph(self, path, graph, currentNode, target):
+        if currentNode not in graph:
+            return False
+        for node in graph[currentNode]:
+            if node in path:
+                continue
+            path.append(node)
+            if node == target:
+                return True
+            if self._findPathFromGraph(path, graph, node, target):
+                return True
+            else:
+                path.pop()
+        return False
+        
+    # recursively searches control flow graph dict returned by _explore for 
+    # up to maxPaths from currentNode to basic blocks in targets list, check paths parameter upon return
+    def _findPathsFromGraph(self, paths, path, graph, currentNode, targets, maxPaths, searchedNodes, maxNodes):
+        if searchedNodes == 0:
+            self.searchedNodes = 0
+        if currentNode not in graph:
+            return
+        if len(paths) >= maxPaths or self.searchedNodes >= maxNodes:
+            return
+        self.searchedNodes += 1
+        for node in graph[currentNode]:
+            if node in path:
+                continue
+            path.append(node)
+            if node in targets:
+                paths.append(deepcopy(path))
+                path.pop()
+                return
+            self._findPathsFromGraph(paths, path, graph, node, targets, maxPaths, self.searchedNodes, maxNodes)
+            path.pop()
+        
+    # returns a dictionary where the key is a node in the control flow graph 
+    # and its value is a list of its successor nodes
+    def _explore(self, start_bb, end_bb=None):
+        stack = []
+        discovered = []
+        graph = {}
+        stack.append(start_bb)
+        while len(stack) > 0:
+            bb = stack.pop()
+            if bb.id not in discovered:
+                discovered.append(bb.id)
+                graph[bb.id] = []
+                for block in bb.succs():
+                    stack.append(block)
+                    graph[bb.id].append(block.id)
+                    if end_bb is not None and block.id == end_bb.id:
+                        return graph
+                    
+        return graph
+
+    def _regionInSegment(self, addr, size):
+        segs = []
+        for segVA in self.analysisHelper.getSegments():
+            endVA = self.analysisHelper.getSegmentEnd(segVA)
+            segs.append((segVA, endVA))
+
+        for seg in segs:
+            if ((seg[0] <= addr and seg[1] > addr) or # starts in segment
+                (seg[0] <= addr + size and seg[1] > addr + size) or # ends in segment
+                (seg[0] > addr and seg[1] < addr + size) # swallows segment
+                ):
+                return True
+
+        return False
+
+    def _regionOverlapsWithExistingRegion(self, addr, size):
+        for region in self.uc.mem_regions():
+            # if start or end of region falls in range of a previous region
+            if ((addr >= region[0] and addr < region[1]) or
+                    (addr + size >= region[0] and addr + size < region[1])):
+                return True
+            # if region completely envelopes a previous region
+            if addr < region[0] and addr + size > region[1]:
+                return True
+
+        return False
+    
+    def _findUnusedMemRegion(self, size):
+        candidate = 0x10000
+        maxAddr = self.pageMask + 0x1000
+        size = self.pageAlignUp(size)
+        while candidate < maxAddr:
+            if not self._regionOverlapsWithExistingRegion(candidate, size) and not self._regionInSegment(candidate, size):
+                break
+
+            candidate += 0x1000
+
+        if candidate < maxAddr:
+            return candidate
+
+        self.logger.error("not enough memory for allocation!")
+        return None
+    
+    def _cloneEmuMem(self, eh):
+        self.resetEmulatorMemory()
+        self.baseAddr = eh.baseAddr
+        self.logger.debug("cloning provided emu memory")
+        for region in eh.uc.mem_regions():
+            size = region[1] - region[0] + 1
+            self.logger.debug("mapping %s bytes @%s" %
+                      (self.hexString(size), self.hexString(region[0])))
+            self.uc.mem_map(region[0], size)
+            self.logger.debug("copying region")
+            self.writeEmuMem(region[0], eh.getEmuBytes(region[0], size))
+        self._buildStack()
+        
+
+    # stack setup
+    # stack pointer will begin in the middle of allocated stack size
+    def _buildStack(self):
+        self.stack = self.allocEmuMem(self.stackSize) + self.stackSize // 2 # fix for python3 
+        self.writeEmuMem(self.stack - self.stackSize// 2, (b"\x00") * self.stackSize)
+
+    def _enableVFP(self):
+        if self.arch == unicorn.UC_ARCH_ARM:
+            # for ARM, we must run this code in order to enable vector instructions in our emulator
+            """
+            mov.w r0, #0xf00000
+            mcr p15, #0x0, r0, c1, c0, #0x2
+            isb sy
+            mov.w r3, #0x40000000
+            vmsr fpexc, r3
+            """
+            # ENABLE_VFP_CODE = "\x0f\x06\xa0\xe3\x50\x0f\x01\xee\x6f\xf0\x7f\xf5\x01\x31\xa0\xe3\x10\x3a\xe8\xee"
+            # self.emulateBytes(ENABLE_VFP_CODE, {}, [])
+            tmp = self.uc.reg_read(unicorn.arm_const.UC_ARM_REG_C1_C0_2)
+            self.uc.reg_write(unicorn.arm_const.UC_ARM_REG_C1_C0_2, tmp | (0xf << 20))
+            self.uc.reg_write(unicorn.arm_const.UC_ARM_REG_FPEXC, 0x40000000)
+        elif self.arch == unicorn.UC_ARCH_ARM64:
+            """
+            https://static.docs.arm.com/ddi0487/ca/DDI0487C_a_armv8_arm.pdf
+            MRS X2, CPACR_EL1
+            ORR X2, X2, #0x300000 # <-- set bits 20,21 to disable trapping for FP related instructions
+            MSR  CPACR_EL1, X2
+            NOP # <-- handle Unicorn bug
+            """
+            ENABLE_VFP_CODE = b"\x42\x10\x38\xd5\x42\x04\x6c\xb2\x42\x10\x18\xd5\x1f\x20\x03\xd5"
+            self.emulateBytes(ENABLE_VFP_CODE)
+
+    # prepare thread context
+    def _prepEmuContext(self, registers=None, stack=None):
+        mu = self.uc
+        for reg in self.regs:
+            mu.reg_write(self.regs[reg], 0)
+        mu.reg_write(self.regs["sp"], self.stack)
+        if registers:
+            for reg in registers:
+                val = registers[reg]
+                if isinstance(val, str) or isinstance(val, bytes) or isinstance(val, bytearray):
+                    mem = self.allocEmuMem(len(val))
+                    self.writeEmuMem(mem, val)
+                    val = mem
+                elif isinstance(val, (int, long)):
+                    pass
+                else:
+                    self.logger.error("incorrect type for %s" % reg)
+                    return None
+                mu.reg_write(self.regs[reg], val)
+                registers[reg] = val
+
+        # setup stack
+        if stack:
+            for i in range(0, len(stack)):
+                if isinstance(stack[i], str) or isinstance(stack[i], bytes) or isinstance(stack[i], bytearray):
+                    mem = self.allocEmuMem(len(stack[i]))
+                    self.writeEmuMem(mem, stack[i])
+                    stack[i] = mem
+                    val = mem
+                elif isinstance(stack[i], (int, long)):
+                    val = stack[i]
+                else:
+                    self.logger.error("incorrect type for stack[%d]" % (i))
+                    return None
+
+                self.writeEmuMem(self.getRegVal("sp") + i *
+                             self.size_pointer, struct.pack(self.pack_fmt, val))